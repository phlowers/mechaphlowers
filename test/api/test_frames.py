# Copyright (c) 2025, RTE (http://www.rte-france.com)
# This Source Code Form is subject to the terms of the Mozilla Public
# License, v. 2.0. If a copy of the MPL was not distributed with this
# file, You can obtain one at http://mozilla.org/MPL/2.0/.
# SPDX-License-Identifier: MPL-2.0

from copy import copy
from typing import Type, TypedDict

import numpy as np
import pandas as pd
import pytest

from mechaphlowers.api.frames import SectionDataFrame
from mechaphlowers.core.models.cable.span import (
    CatenarySpan,
)
from mechaphlowers.core.models.external_loads import CableLoads
from mechaphlowers.entities.arrays import (
    CableArray,
    WeatherArray,
)


# To avoid mypy returning error
class CableLoadsInputDict(TypedDict, total=False):
    diameter: np.ndarray
    linear_weight: np.ndarray
    ice_thickness: np.ndarray
    wind_pressure: np.ndarray


def test_section_frame_initialization(
    default_section_array_three_spans,
) -> None:
    frame = SectionDataFrame(default_section_array_three_spans)
    assert frame.section_array == default_section_array_three_spans
    assert isinstance(frame._span_model, type(CatenarySpan))


<<<<<<< HEAD
def test_section_frame_get_coord(default_section_array_three_spans) -> None:
    frame = SectionDataFrame(default_section_array_three_spans)
    coords = frame.get_coordinates()
    assert coords.shape == (
        (len(default_section_array_three_spans.data) - 1)
        * cfg.graphics.resolution,
        3,
    )
    assert isinstance(coords, np.ndarray)


=======
>>>>>>> 57a6fa23
@pytest.mark.parametrize(
    "error,case",
    [
        (ValueError, ["support 1", "2", "three"]),
        (ValueError, ["support 1"]),
        (ValueError, ["support 1", "support 1"]),
        (ValueError, ["support 1", "name_not_existing"]),
        (ValueError, ["three", "support 1"]),
        (TypeError, "support 1"),
        (TypeError, ["support 1", 2]),
    ],
)
def test_select_spans__wrong_input(
    error: Type[Exception], case, default_section_array_three_spans
):
    frame = SectionDataFrame(default_section_array_three_spans)

    with pytest.raises(error):
        frame.select(case)


def test_select_spans__passing_input(
    default_section_array_three_spans,
) -> None:
    frame = SectionDataFrame(default_section_array_three_spans)
    frame_selected = frame.select(["support 1", "three"])
    assert len(frame_selected.data) == 3
    assert (
        frame_selected.data.elevation_difference.take([1]).item()
        == frame.data.elevation_difference.take([1]).item()
    )

    frame_selected = frame.select(["2", "support 4"])
    assert len(frame_selected.data) == 3
    assert (
        frame_selected.data.elevation_difference.take([1]).item()
        == frame.data.elevation_difference.take([2]).item()
    )


def test_SectionDataFrame__copy(default_section_array_three_spans) -> None:
    frame = SectionDataFrame(default_section_array_three_spans)
    copy(frame)
    assert isinstance(frame, SectionDataFrame)


def test_SectionDataFrame__state(
    default_cable_array, default_section_array_three_spans
):
    frame = SectionDataFrame(default_section_array_three_spans)
    frame.add_cable(default_cable_array)
    assert np.array_equal(
        frame.state.L_ref(),
        frame.deformation.L_ref(),  # type: ignore[union-attr]
        equal_nan=True,
    )


# test add_cable method
def test_SectionDataFrame__add_cable(
    default_cable_array, default_section_array_three_spans
):
    frame = SectionDataFrame(default_section_array_three_spans)
    with pytest.raises(TypeError):
        # wrong input type
        frame.add_cable(1)  # type: ignore[arg-type]
    with pytest.raises(NotImplementedError):
        wrong_length_array = CableArray(
            default_cable_array._data.loc[
                np.repeat(default_cable_array._data.index, 3)
            ].reset_index(drop=True)
        )
        frame.add_cable(wrong_length_array)
    frame.add_cable(default_cable_array)


def test_SectionDataFrame__add_weather(
    default_cable_array, default_section_array_three_spans
):
    frame = SectionDataFrame(default_section_array_three_spans)
    weather = WeatherArray(
        pd.DataFrame(
            {
                "ice_thickness": [1, 2.1, 0.0, np.nan],
                "wind_pressure": [1840.12, 0.0, 12.0, np.nan],
            }
        )
    )
    # cable has to be added before weather
    with pytest.raises(ValueError):
        frame.add_weather(weather)
    # wrong input length
    with pytest.raises(ValueError):
        weather_copy = copy(weather)
        weather_copy._data = weather_copy.data.iloc[:-1]
        frame.add_weather(weather_copy)
    frame.add_cable(cable=default_cable_array)
    frame.add_weather(weather=weather)


def test_SectionDataFrame__add_array(
    default_cable_array, default_section_array_three_spans
):
    frame = SectionDataFrame(default_section_array_three_spans)
    weather_array = WeatherArray(
        pd.DataFrame(
            {
                "ice_thickness": [1, 2.1, 0.0, np.nan],
                "wind_pressure": [1840.12, 0.0, 12.0, np.nan],
            }
        )
    )
    # Testez l'ajout de CableArray
    frame._add_array(default_cable_array, CableArray)
    assert frame.cable == default_cable_array

    # Testez l'ajout de WeatherArray
    frame._add_array(weather_array, WeatherArray)
    assert frame.weather == weather_array

    # Wrong object type
    with pytest.raises(TypeError):
        frame._add_array(default_cable_array._data, pd.DataFrame)  # type: ignore[arg-type]
    # Testez les exceptions
    with pytest.raises(TypeError):
        frame._add_array("not_an_array", CableArray)  # type: ignore[arg-type]


def test_select_spans__after_added_arrays(
    default_section_array_three_spans,
    default_cable_array,
    factory_neutral_weather_array,
):
    frame = SectionDataFrame(default_section_array_three_spans)
    frame.add_cable(default_cable_array)
    frame.add_weather(factory_neutral_weather_array(4))
    frame_selected = frame.select(["support 1", "three"])
    assert len(frame_selected.data) == 3
    assert (
        frame_selected.data.elevation_difference.take([1]).item()
        == frame.data.elevation_difference.take([1]).item()
    )


def test_SectionDataFrame__data(
    default_cable_array, default_section_array_three_spans
):
    frame = SectionDataFrame(default_section_array_three_spans)
    assert frame.data.equals(frame.section_array.data)

    frame.add_cable(default_cable_array)
    assert not frame.data.equals(frame.section_array.data)
    assert (
        frame.data.shape[1]
        == frame.cable.data.shape[1] + frame.section_array.data.shape[1]  # type: ignore[union-attr]
    )
    assert frame.data.dilatation_coefficient.iloc[-1] == 23e-6
    assert frame.data.a1.iloc[-1] == 59e9
    assert frame.data.b1.iloc[-1] == 0


def test_SectionDataFrame__add_weather_update_span(
    default_cable_array, default_section_array_three_spans
):
    frame = SectionDataFrame(default_section_array_three_spans)
    weather_dict = {
        "ice_thickness": np.array([1, 2.1, 0.0, np.nan]),
        "wind_pressure": np.array([1840.12, 0.0, 12.0, np.nan]),
    }
    weather = WeatherArray(pd.DataFrame(weather_dict))
    cable_loads_input = {
        "diameter": default_cable_array.data.diameter.to_numpy(),
        "linear_weight": default_cable_array.data.linear_weight.to_numpy(),
    }
    # Converts into SI units because CableArray automatically converts into SI units but not CableLoads
    cable_loads_input.update(weather_dict)
    cable_loads_input["ice_thickness"] *= 1e-2
    cable_loads = CableLoads(**cable_loads_input)
    frame.add_cable(cable=default_cable_array)
    frame.add_weather(weather=weather)
    np.testing.assert_equal(
        frame.span.load_coefficient, cable_loads.load_coefficient
    )
    np.testing.assert_equal(frame.deformation.cable_length, frame.span.L())  # type: ignore[union-attr]


def test_frame__sagtension_use(section_dataframe_with_cable_weather) -> None:
    """Test that the sag tension is calculated correctly."""
    wa = WeatherArray(
        pd.DataFrame(
            {
                "ice_thickness": [1, 2.1, 0.0, np.nan],
                "wind_pressure": [240.12, 0.0, 12.0, np.nan],
            }
        )
    )
    section_dataframe_with_cable_weather.state.change(100, wa)

    assert section_dataframe_with_cable_weather.state.p_after_change.shape == (
        4,
    )
    assert section_dataframe_with_cable_weather.state.L_after_change.shape == (
        4,
    )
    assert (
        section_dataframe_with_cable_weather.state.T_h_after_change.shape
        == (4,)
    )<|MERGE_RESOLUTION|>--- conflicted
+++ resolved
@@ -38,20 +38,6 @@
     assert isinstance(frame._span_model, type(CatenarySpan))
 
 
-<<<<<<< HEAD
-def test_section_frame_get_coord(default_section_array_three_spans) -> None:
-    frame = SectionDataFrame(default_section_array_three_spans)
-    coords = frame.get_coordinates()
-    assert coords.shape == (
-        (len(default_section_array_three_spans.data) - 1)
-        * cfg.graphics.resolution,
-        3,
-    )
-    assert isinstance(coords, np.ndarray)
-
-
-=======
->>>>>>> 57a6fa23
 @pytest.mark.parametrize(
     "error,case",
     [
