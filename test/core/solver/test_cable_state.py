# Copyright (c) 2025, RTE (http://www.rte-france.com)
# This Source Code Form is subject to the terms of the Mozilla Public
# License, v. 2.0. If a copy of the MPL was not distributed with this
# file, You can obtain one at http://mozilla.org/MPL/2.0/.
# SPDX-License-Identifier: MPL-2.0

import numpy as np
import pytest
from numpy.polynomial import Polynomial as Poly

from mechaphlowers.core.models.cable.deformation import DeformationRte
from mechaphlowers.core.models.cable.span import CatenarySpan
from mechaphlowers.core.models.external_loads import CableLoads
from mechaphlowers.core.solver.cable_state import (
    SagTensionSolver,
)
from mechaphlowers.entities.data_container import DataContainer


@pytest.fixture
def weather_dict_one_span():
    return {
        "ice_thickness": 1e-2 * np.array([1.2, 3.4]),
        "wind_pressure": np.ones(2),
    }


def get_L_ref_from_arrays(
    data_container: DataContainer, current_temperature: np.ndarray
):
    cable_loads = CableLoads(**data_container.__dict__)
    span_model = CatenarySpan(**data_container.__dict__)

<<<<<<< HEAD
	span_model.load_coefficient = cable_loads.load_coefficient
	deformation = DeformationRte(
		data_cable=data_container.data_cable,
		tension_mean=span_model.T_mean(),
		cable_length=span_model.L(),
	)
	return deformation.L_ref(current_temperature)
=======
    span_model.load_coefficient = cable_loads.load_coefficient
    deformation = DeformationRte(
        **data_container.__dict__,
        tension_mean=span_model.T_mean(),
        cable_length=span_model.L(),
    )
    return deformation.L_ref()
>>>>>>> 0da0b63a


def test_solver__run_solver(
    default_data_container_one_span: DataContainer,
    weather_dict_one_span: dict,
) -> None:
<<<<<<< HEAD
	current_temperature = np.array([15] * 2)
	unstressed_length = get_L_ref_from_arrays(
		default_data_container_one_span,
		current_temperature,
	)

	sag_tension_calculation = SagTensionSolver(
		**default_data_container_one_span.__dict__,
		data_cable=default_data_container_one_span.data_cable,
		unstressed_length=unstressed_length,
	)
	sag_tension_calculation.change_state(
		**weather_dict_one_span,
		temp=current_temperature,
		solver="newton",
	)
	assert (
		sag_tension_calculation.cable_loads.ice_thickness
		== 1e-2 * np.array([1.2, 3.4])
	).all()
	assert (
		sag_tension_calculation.cable_loads.wind_pressure == np.ones(2)
	).all()
	# check no error
	sag_tension_calculation.p_after_change()
	sag_tension_calculation.L_after_change()
=======
    current_temperature = np.array([15] * 2)

    sag_tension_calculation = SagTensionSolver(
        **default_data_container_one_span.__dict__
    )
    sag_tension_calculation.initial_state()

    sag_tension_calculation.change_state(
        **weather_dict_one_span,
        temp=current_temperature,
        solver="newton",
    )
    assert (
        sag_tension_calculation.cable_loads.ice_thickness
        == 1e-2 * np.array([1.2, 3.4])
    ).all()
    assert (
        sag_tension_calculation.cable_loads.wind_pressure == np.ones(2)
    ).all()
    # check no error
    sag_tension_calculation.p_after_change()
    sag_tension_calculation.L_after_change()
>>>>>>> 0da0b63a


def test_solver__run_solver__polynomial_model(
    default_data_container_one_span: DataContainer,
    weather_dict_one_span: dict,
) -> None:
<<<<<<< HEAD
	current_temperature = np.array([15] * 2)
	# update polynomial from default data
	new_poly = Poly(
		[0, 1e9 * 100, 1e9 * -24_000, 1e9 * 2_440_000, 1e9 * -90_000_000]
	)
	default_data_container_one_span.polynomial_conductor = new_poly

	unstressed_length = get_L_ref_from_arrays(
		default_data_container_one_span,
		current_temperature,
	)

	sag_tension_calculation = SagTensionSolver(
		**default_data_container_one_span.__dict__,
		data_cable=default_data_container_one_span.data_cable,
		unstressed_length=unstressed_length,
	)
	sag_tension_calculation.change_state(
		**weather_dict_one_span,
		temp=current_temperature,
		solver="newton",
	)
	# check no error
	sag_tension_calculation.p_after_change()
	sag_tension_calculation.L_after_change()
=======
    current_temperature = np.array([15] * 2)
    # update polynomial from default data
    new_poly = Poly(
        [0, 1e9 * 100, 1e9 * -24_000, 1e9 * 2_440_000, 1e9 * -90_000_000]
    )
    default_data_container_one_span.polynomial_conductor = new_poly

    sag_tension_calculation = SagTensionSolver(
        **default_data_container_one_span.__dict__
    )
    sag_tension_calculation.initial_state()

    sag_tension_calculation.change_state(
        **weather_dict_one_span,
        temp=current_temperature,
        solver="newton",
    )
    # check no error
    sag_tension_calculation.p_after_change()
    sag_tension_calculation.L_after_change()
>>>>>>> 0da0b63a


@pytest.mark.filterwarnings("ignore::RuntimeWarning")
def test_solver__run_solver_no_solution(
    default_data_container_one_span: DataContainer,
    weather_dict_one_span: dict,
) -> None:
<<<<<<< HEAD
	current_temperature = np.array([15] * 2)
	sag_tension_calculation = SagTensionSolver(
		**default_data_container_one_span.__dict__,
		data_cable=default_data_container_one_span.data_cable,
		unstressed_length=np.array([1, 1]),
	)
	with pytest.raises(ValueError) as excinfo:
		sag_tension_calculation.change_state(
			**weather_dict_one_span, temp=current_temperature
		)
	assert str(excinfo.value) == "Solver did not converge"
=======
    current_temperature = np.array([15] * 2)
    sag_tension_calculation = SagTensionSolver(
        **default_data_container_one_span.__dict__
    )
    sag_tension_calculation.initial_state()
    sag_tension_calculation.L_ref = np.array([1, 1])
    with pytest.raises(ValueError) as excinfo:
        sag_tension_calculation.change_state(
            **weather_dict_one_span, temp=current_temperature
        )
    assert str(excinfo.value) == "Solver did not converge"
>>>>>>> 0da0b63a


def test_solver__bad_solver(
    default_data_container_one_span: DataContainer,
    weather_dict_one_span: dict,
) -> None:
<<<<<<< HEAD
	current_temperature = np.array([15] * 2)
	unstressed_length = get_L_ref_from_arrays(
		default_data_container_one_span,
		current_temperature,
	)

	sag_tension_calculation = SagTensionSolver(
		**default_data_container_one_span.__dict__,
		data_cable=default_data_container_one_span.data_cable,
		unstressed_length=unstressed_length,
	)

	with pytest.raises(ValueError) as excinfo:
		sag_tension_calculation.change_state(
			**weather_dict_one_span,
			temp=current_temperature,
			solver="wrong_solver",
		)
	assert str(excinfo.value) == "Incorrect solver name: wrong_solver"
=======
    current_temperature = np.array([15] * 2)

    sag_tension_calculation = SagTensionSolver(
        **default_data_container_one_span.__dict__
    )
    sag_tension_calculation.initial_state()
    with pytest.raises(ValueError) as excinfo:
        sag_tension_calculation.change_state(
            **weather_dict_one_span,
            temp=current_temperature,
            solver="wrong_solver",
        )
    assert str(excinfo.value) == "Incorrect solver name: wrong_solver"
>>>>>>> 0da0b63a


def test_solver__values_before_solver(
    default_data_container_one_span: DataContainer,
) -> None:
<<<<<<< HEAD
	current_temperature = np.array([15] * 2)
	unstressed_length = get_L_ref_from_arrays(
		default_data_container_one_span,
		current_temperature,
	)

	sag_tension_calculation = SagTensionSolver(
		**default_data_container_one_span.__dict__,
		data_cable=default_data_container_one_span.data_cable,
		unstressed_length=unstressed_length,
	)
	assert sag_tension_calculation.T_h_after_change is None
	with pytest.raises(ValueError):
		sag_tension_calculation.p_after_change()
	with pytest.raises(ValueError):
		sag_tension_calculation.L_after_change()


def test_solver__run_solver_polynomial(
	data_container_one_span_narcisse: DataContainer,
	weather_dict_one_span: dict,
) -> None:
	current_temperature = np.array([15] * 2)
	unstressed_length = get_L_ref_from_arrays(
		data_container_one_span_narcisse,
		current_temperature,
	)

	sag_tension_calculation = SagTensionSolver(
		**data_container_one_span_narcisse.__dict__,
		data_cable=data_container_one_span_narcisse.data_cable,
		unstressed_length=unstressed_length,
	)
	sag_tension_calculation.change_state(
		**weather_dict_one_span,
		temp=current_temperature,
		solver="newton",
	)
	# check no error
	sag_tension_calculation.p_after_change()
	sag_tension_calculation.L_after_change()
=======
    sag_tension_calculation = SagTensionSolver(
        **default_data_container_one_span.__dict__
    )

    assert sag_tension_calculation.T_h_after_change is None
    with pytest.raises(ValueError):
        sag_tension_calculation.p_after_change()
    with pytest.raises(ValueError):
        sag_tension_calculation.L_after_change()
>>>>>>> 0da0b63a
<|MERGE_RESOLUTION|>--- conflicted
+++ resolved
@@ -8,9 +8,6 @@
 import pytest
 from numpy.polynomial import Polynomial as Poly
 
-from mechaphlowers.core.models.cable.deformation import DeformationRte
-from mechaphlowers.core.models.cable.span import CatenarySpan
-from mechaphlowers.core.models.external_loads import CableLoads
 from mechaphlowers.core.solver.cable_state import (
     SagTensionSolver,
 )
@@ -25,67 +22,15 @@
     }
 
 
-def get_L_ref_from_arrays(
-    data_container: DataContainer, current_temperature: np.ndarray
-):
-    cable_loads = CableLoads(**data_container.__dict__)
-    span_model = CatenarySpan(**data_container.__dict__)
-
-<<<<<<< HEAD
-	span_model.load_coefficient = cable_loads.load_coefficient
-	deformation = DeformationRte(
-		data_cable=data_container.data_cable,
-		tension_mean=span_model.T_mean(),
-		cable_length=span_model.L(),
-	)
-	return deformation.L_ref(current_temperature)
-=======
-    span_model.load_coefficient = cable_loads.load_coefficient
-    deformation = DeformationRte(
-        **data_container.__dict__,
-        tension_mean=span_model.T_mean(),
-        cable_length=span_model.L(),
-    )
-    return deformation.L_ref()
->>>>>>> 0da0b63a
-
-
 def test_solver__run_solver(
     default_data_container_one_span: DataContainer,
     weather_dict_one_span: dict,
 ) -> None:
-<<<<<<< HEAD
-	current_temperature = np.array([15] * 2)
-	unstressed_length = get_L_ref_from_arrays(
-		default_data_container_one_span,
-		current_temperature,
-	)
-
-	sag_tension_calculation = SagTensionSolver(
-		**default_data_container_one_span.__dict__,
-		data_cable=default_data_container_one_span.data_cable,
-		unstressed_length=unstressed_length,
-	)
-	sag_tension_calculation.change_state(
-		**weather_dict_one_span,
-		temp=current_temperature,
-		solver="newton",
-	)
-	assert (
-		sag_tension_calculation.cable_loads.ice_thickness
-		== 1e-2 * np.array([1.2, 3.4])
-	).all()
-	assert (
-		sag_tension_calculation.cable_loads.wind_pressure == np.ones(2)
-	).all()
-	# check no error
-	sag_tension_calculation.p_after_change()
-	sag_tension_calculation.L_after_change()
-=======
     current_temperature = np.array([15] * 2)
 
     sag_tension_calculation = SagTensionSolver(
-        **default_data_container_one_span.__dict__
+        **default_data_container_one_span.__dict__,
+        data_cable=default_data_container_one_span.data_cable,
     )
     sag_tension_calculation.initial_state()
 
@@ -104,40 +49,12 @@
     # check no error
     sag_tension_calculation.p_after_change()
     sag_tension_calculation.L_after_change()
->>>>>>> 0da0b63a
 
 
 def test_solver__run_solver__polynomial_model(
     default_data_container_one_span: DataContainer,
     weather_dict_one_span: dict,
 ) -> None:
-<<<<<<< HEAD
-	current_temperature = np.array([15] * 2)
-	# update polynomial from default data
-	new_poly = Poly(
-		[0, 1e9 * 100, 1e9 * -24_000, 1e9 * 2_440_000, 1e9 * -90_000_000]
-	)
-	default_data_container_one_span.polynomial_conductor = new_poly
-
-	unstressed_length = get_L_ref_from_arrays(
-		default_data_container_one_span,
-		current_temperature,
-	)
-
-	sag_tension_calculation = SagTensionSolver(
-		**default_data_container_one_span.__dict__,
-		data_cable=default_data_container_one_span.data_cable,
-		unstressed_length=unstressed_length,
-	)
-	sag_tension_calculation.change_state(
-		**weather_dict_one_span,
-		temp=current_temperature,
-		solver="newton",
-	)
-	# check no error
-	sag_tension_calculation.p_after_change()
-	sag_tension_calculation.L_after_change()
-=======
     current_temperature = np.array([15] * 2)
     # update polynomial from default data
     new_poly = Poly(
@@ -146,7 +63,8 @@
     default_data_container_one_span.polynomial_conductor = new_poly
 
     sag_tension_calculation = SagTensionSolver(
-        **default_data_container_one_span.__dict__
+        **default_data_container_one_span.__dict__,
+        data_cable=default_data_container_one_span.data_cable,
     )
     sag_tension_calculation.initial_state()
 
@@ -158,7 +76,6 @@
     # check no error
     sag_tension_calculation.p_after_change()
     sag_tension_calculation.L_after_change()
->>>>>>> 0da0b63a
 
 
 @pytest.mark.filterwarnings("ignore::RuntimeWarning")
@@ -166,22 +83,10 @@
     default_data_container_one_span: DataContainer,
     weather_dict_one_span: dict,
 ) -> None:
-<<<<<<< HEAD
-	current_temperature = np.array([15] * 2)
-	sag_tension_calculation = SagTensionSolver(
-		**default_data_container_one_span.__dict__,
-		data_cable=default_data_container_one_span.data_cable,
-		unstressed_length=np.array([1, 1]),
-	)
-	with pytest.raises(ValueError) as excinfo:
-		sag_tension_calculation.change_state(
-			**weather_dict_one_span, temp=current_temperature
-		)
-	assert str(excinfo.value) == "Solver did not converge"
-=======
     current_temperature = np.array([15] * 2)
     sag_tension_calculation = SagTensionSolver(
-        **default_data_container_one_span.__dict__
+        **default_data_container_one_span.__dict__,
+        data_cable=default_data_container_one_span.data_cable,
     )
     sag_tension_calculation.initial_state()
     sag_tension_calculation.L_ref = np.array([1, 1])
@@ -190,38 +95,17 @@
             **weather_dict_one_span, temp=current_temperature
         )
     assert str(excinfo.value) == "Solver did not converge"
->>>>>>> 0da0b63a
 
 
 def test_solver__bad_solver(
     default_data_container_one_span: DataContainer,
     weather_dict_one_span: dict,
 ) -> None:
-<<<<<<< HEAD
-	current_temperature = np.array([15] * 2)
-	unstressed_length = get_L_ref_from_arrays(
-		default_data_container_one_span,
-		current_temperature,
-	)
-
-	sag_tension_calculation = SagTensionSolver(
-		**default_data_container_one_span.__dict__,
-		data_cable=default_data_container_one_span.data_cable,
-		unstressed_length=unstressed_length,
-	)
-
-	with pytest.raises(ValueError) as excinfo:
-		sag_tension_calculation.change_state(
-			**weather_dict_one_span,
-			temp=current_temperature,
-			solver="wrong_solver",
-		)
-	assert str(excinfo.value) == "Incorrect solver name: wrong_solver"
-=======
     current_temperature = np.array([15] * 2)
 
     sag_tension_calculation = SagTensionSolver(
-        **default_data_container_one_span.__dict__
+        **default_data_container_one_span.__dict__,
+        data_cable=default_data_container_one_span.data_cable,
     )
     sag_tension_calculation.initial_state()
     with pytest.raises(ValueError) as excinfo:
@@ -231,62 +115,37 @@
             solver="wrong_solver",
         )
     assert str(excinfo.value) == "Incorrect solver name: wrong_solver"
->>>>>>> 0da0b63a
 
 
 def test_solver__values_before_solver(
     default_data_container_one_span: DataContainer,
 ) -> None:
-<<<<<<< HEAD
-	current_temperature = np.array([15] * 2)
-	unstressed_length = get_L_ref_from_arrays(
-		default_data_container_one_span,
-		current_temperature,
-	)
-
-	sag_tension_calculation = SagTensionSolver(
-		**default_data_container_one_span.__dict__,
-		data_cable=default_data_container_one_span.data_cable,
-		unstressed_length=unstressed_length,
-	)
-	assert sag_tension_calculation.T_h_after_change is None
-	with pytest.raises(ValueError):
-		sag_tension_calculation.p_after_change()
-	with pytest.raises(ValueError):
-		sag_tension_calculation.L_after_change()
-
-
-def test_solver__run_solver_polynomial(
-	data_container_one_span_narcisse: DataContainer,
-	weather_dict_one_span: dict,
-) -> None:
-	current_temperature = np.array([15] * 2)
-	unstressed_length = get_L_ref_from_arrays(
-		data_container_one_span_narcisse,
-		current_temperature,
-	)
-
-	sag_tension_calculation = SagTensionSolver(
-		**data_container_one_span_narcisse.__dict__,
-		data_cable=data_container_one_span_narcisse.data_cable,
-		unstressed_length=unstressed_length,
-	)
-	sag_tension_calculation.change_state(
-		**weather_dict_one_span,
-		temp=current_temperature,
-		solver="newton",
-	)
-	# check no error
-	sag_tension_calculation.p_after_change()
-	sag_tension_calculation.L_after_change()
-=======
     sag_tension_calculation = SagTensionSolver(
-        **default_data_container_one_span.__dict__
+        **default_data_container_one_span.__dict__,
+        data_cable=default_data_container_one_span.data_cable,
     )
-
     assert sag_tension_calculation.T_h_after_change is None
     with pytest.raises(ValueError):
         sag_tension_calculation.p_after_change()
     with pytest.raises(ValueError):
         sag_tension_calculation.L_after_change()
->>>>>>> 0da0b63a
+
+
+def test_solver__run_solver_polynomial(
+    data_container_one_span_narcisse: DataContainer,
+    weather_dict_one_span: dict,
+) -> None:
+    current_temperature = np.array([15] * 2)
+
+    sag_tension_calculation = SagTensionSolver(
+        **data_container_one_span_narcisse.__dict__,
+        data_cable=data_container_one_span_narcisse.data_cable,
+    )
+    sag_tension_calculation.change_state(
+        **weather_dict_one_span,
+        temp=current_temperature,
+        solver="newton",
+    )
+    # check no error
+    sag_tension_calculation.p_after_change()
+    sag_tension_calculation.L_after_change()