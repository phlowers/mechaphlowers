--- conflicted
+++ resolved
@@ -11,11 +11,7 @@
 from numpy.polynomial import Polynomial as Poly
 
 from mechaphlowers.core.models.cable.deformation import (
-<<<<<<< HEAD
-	DeformationRTE,
-=======
 	DeformationRte,
->>>>>>> 4a5a1860
 )
 from mechaphlowers.core.models.cable.span import (
 	CatenarySpan,
@@ -55,13 +51,9 @@
 	span_model = CatenarySpan(a, b, p, load_coefficient=m, linear_weight=lambd)
 	tension_mean = span_model.T_mean()
 	cable_length = span_model.L()
-<<<<<<< HEAD
-	deformation_model = DeformationRTE(
+	deformation_model = DeformationRte(
 		**input_dict, tension_mean=tension_mean, cable_length=cable_length
 	)
-=======
-	deformation_model = DeformationRte(cable_array, tension_mean, cable_length)
->>>>>>> 4a5a1860
 
 	start_time = time.time()
 
