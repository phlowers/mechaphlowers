# Copyright (c) 2025, RTE (http://www.rte-france.com)
# This Source Code Form is subject to the terms of the Mozilla Public
# License, v. 2.0. If a copy of the MPL was not distributed with this
# file, You can obtain one at http://mozilla.org/MPL/2.0/.
# SPDX-License-Identifier: MPL-2.0

import numpy as np
import pytest
from numpy.polynomial import Polynomial as Poly

<<<<<<< HEAD
from mechaphlowers.core.models.cable.deformation import DeformationRTE
=======
from mechaphlowers.core.models.cable.deformation import DeformationRte
>>>>>>> 4a5a1860
from mechaphlowers.core.models.cable.span import (
	CatenarySpan,
)
from mechaphlowers.entities.data_container import DataContainer


@pytest.fixture
def cable_array_input_data() -> dict[str, list]:
	return {
		"section": [345.5, 345.5],
		"diameter": [22.4, 22.4],
		"linear_weight": [9.6, 9.6],
		"young_modulus": [59, 59],
		"dilatation_coefficient": [23, 23],
		"temperature_reference": [15, 15],
		"a0": [0] * 2,
		"a1": [59] * 2,
		"a2": [0] * 2,
		"a3": [0] * 2,
		"a4": [0] * 2,
	}


<<<<<<< HEAD
def test_deformation_impl(
	default_data_container_one_span: DataContainer,
=======
@pytest.fixture
def a_two_spans() -> np.ndarray:
	return np.array([500, 500])


@pytest.fixture
def b_two_spans() -> np.ndarray:
	return np.array([0.0, -5.0])


@pytest.fixture
def p_two_spans() -> np.ndarray:
	return np.array([2_000, 2_000.0])


@pytest.fixture
def lambd_two_spans() -> np.ndarray:
	return np.array([9.6, 9.6])


@pytest.fixture
def m_two_spans() -> np.ndarray:
	return np.array([1, 1])


def test_linear_cable_impl(
	cable_array_input_data: dict,
>>>>>>> 4a5a1860
) -> None:
	span_model = CatenarySpan(**default_data_container_one_span.__dict__)
	tension_mean = span_model.T_mean()
	cable_length = span_model.L()

	deformation_model = DeformationRTE(
		**default_data_container_one_span.__dict__,
		tension_mean=tension_mean,
		cable_length=cable_length,
	)
<<<<<<< HEAD
=======

	cable_array = CableArray(input_df)
	deformation_model = DeformationRte(cable_array, tension_mean, cable_length)
>>>>>>> 4a5a1860
	current_temperature = np.array([15, 15])
	deformation_model.epsilon_mecha()
	deformation_model.epsilon_therm(current_temperature)
	deformation_model.epsilon(current_temperature)
	deformation_model.L_ref(current_temperature)


<<<<<<< HEAD
def test_deformation_values__default_data(
	default_data_container_one_span: DataContainer,
) -> None:
	span_model = CatenarySpan(**default_data_container_one_span.__dict__)
	tension_mean = span_model.T_mean()
	cable_length = span_model.L()

	deformation_model = DeformationRTE(
		**default_data_container_one_span.__dict__,
		tension_mean=tension_mean,
		cable_length=cable_length,
	)
	current_temperature = np.array([30, 30])

	eps_mecha = deformation_model.epsilon_mecha()
	eps_therm = deformation_model.epsilon_therm(current_temperature)
	L_ref = deformation_model.L_ref(current_temperature)

	# Data given by the prototype
	np.testing.assert_allclose(
		eps_mecha,
		np.array([0.00093978, np.nan]),
		atol=1e-6,
	)
	np.testing.assert_allclose(
		eps_therm,
		np.array([0.000345, 0.000345]),
		atol=1e-6,
	)
	# our method L_ref returns L_15 but proto returns L_0 so that's why 480.6392123 is not the displayed value if you are using proto
	np.testing.assert_allclose(
		L_ref,
		np.array([480.6392123, np.nan]),
		atol=1e-6,
	)
=======
def test_deformation_values__first_example() -> None:
	input_df: pdt.DataFrame[CableArrayInput] = pdt.DataFrame(
		{
			"section": [345.55] * 2,
			"diameter": [22.4] * 2,
			"linear_weight": [9.55494] * 2,
			"young_modulus": [59] * 2,
			"dilatation_coefficient": [23] * 2,
			"temperature_reference": [0] * 2,
			"a0": [0] * 2,
			"a1": [59] * 2,
			"a2": [0] * 2,
			"a3": [0] * 2,
			"a4": [0] * 2,
		}
	)

	a = np.array([500] * 2)
	b = np.array([0.0] * 2)
	p = np.array([2_000] * 2)
	m = np.array([1] * 2)
	linear_weight = np.array([9.55494] * 2)

	span_model = CatenarySpan(
		a, b, p, load_coefficient=m, linear_weight=linear_weight
	)
	tension_mean = span_model.T_mean()
	cable_length = span_model.L()
	cable_array = CableArray(input_df)
	deformation_model = DeformationRte(cable_array, tension_mean, cable_length)
	current_temperature = np.array([15, 15])

	# Data given by the prototype
	eps_mecha = deformation_model.epsilon_mecha()
	eps_therm = deformation_model.epsilon_therm(current_temperature)
	L_ref = deformation_model.L_ref(current_temperature)

	np.testing.assert_allclose(
		eps_mecha,
		np.array([0.00093978, 0.00093978]),
		atol=1e-6,
	)
	np.testing.assert_allclose(
		eps_therm,
		np.array([0.000345, 0.000345]),
		atol=1e-6,
	)
	np.testing.assert_allclose(
		L_ref,
		np.array([500.65986147, 500.65986147]),
		atol=1e-6,
	)
>>>>>>> 4a5a1860


def test_poly_deformation__degree_three(
	default_data_container_one_span: DataContainer,
) -> None:
<<<<<<< HEAD
	new_poly = Poly([0, 1e9 * 50, 1e9 * -3_000, 1e9 * 44_000, 0])
	default_data_container_one_span.polynomial_conductor = new_poly
=======
	span_model = CatenarySpan(
		a_two_spans,
		b_two_spans,
		p_two_spans,
		load_coefficient=m_two_spans,
		linear_weight=lambd_two_spans,
	)
	tension_mean = span_model.T_mean()
	cable_length = span_model.L()
>>>>>>> 4a5a1860

	span_model = CatenarySpan(**default_data_container_one_span.__dict__)
	tension_mean = span_model.T_mean()
	cable_length = span_model.L()

	deformation_model = DeformationRTE(
		**default_data_container_one_span.__dict__,
		tension_mean=tension_mean,
		cable_length=cable_length,
	)
	current_temperature = np.array([15, 15])

<<<<<<< HEAD
	constraint = (
		tension_mean / default_data_container_one_span.cable_section_area
	)
	constraint = np.fmax(constraint, np.array([0, 0]))
	deformation_model.resolve_stress_strain_equation(
		constraint,
		default_data_container_one_span.polynomial_conductor,
=======
	cable_array = CableArray(input_df)
	deformation_model = DeformationRte(cable_array, tension_mean, cable_length)
	constraint = tension_mean / (
		np.array(cable_array_input_data["section"]) * 1e-6
	)
	current_temperature = np.array([15, 15])
	deformation_model.resolve_stress_strain_equation(
		constraint, cable_array.stress_strain_polynomial
>>>>>>> 4a5a1860
	)
	deformation_model.epsilon_mecha()

	deformation_model.epsilon(current_temperature)


def test_poly_deformation__degree_four(
	default_data_container_one_span: DataContainer,
) -> None:
	new_poly = Poly(
		[0, 1e9 * 100, 1e9 * -24_000, 1e9 * 2_440_000, 1e9 * -90_000_000]
	)
<<<<<<< HEAD
	default_data_container_one_span.polynomial_conductor = new_poly
=======
	tension_mean = span_model.T_mean()
	cable_length = span_model.L()
>>>>>>> 4a5a1860

	span_model = CatenarySpan(**default_data_container_one_span.__dict__)
	tension_mean = span_model.T_mean()
	cable_length = span_model.L()

	deformation_model = DeformationRTE(
		**default_data_container_one_span.__dict__,
		tension_mean=tension_mean,
		cable_length=cable_length,
	)
	current_temperature = np.array([15, 15])

<<<<<<< HEAD
	constraint = (
		tension_mean / default_data_container_one_span.cable_section_area
	)
	constraint = np.fmax(constraint, np.array([0, 0]))
	deformation_model.resolve_stress_strain_equation(
		constraint,
		default_data_container_one_span.polynomial_conductor,
	)
=======
	cable_array = CableArray(input_df)
	deformation_model = DeformationRte(cable_array, tension_mean, cable_length)
	constraint = tension_mean / (
		np.array(cable_array_input_data["section"]) * 1e-6
	)
	current_temperature = np.array([15, 15])
	deformation_model.resolve_stress_strain_equation(
		constraint, cable_array.stress_strain_polynomial
	)
>>>>>>> 4a5a1860
	deformation_model.epsilon_mecha()

	deformation_model.epsilon(current_temperature)


def test_poly_deformation__degree_four__with_max_stress(
	default_data_container_one_span: DataContainer,
) -> None:
	new_poly = Poly(
		[0, 1e9 * 100, 1e9 * -24_000, 1e9 * 2_440_000, 1e9 * -90_000_000]
	)
<<<<<<< HEAD
	default_data_container_one_span.polynomial_conductor = new_poly
=======
	tension_mean = span_model.T_mean()
	cable_length = span_model.L()
>>>>>>> 4a5a1860

	span_model = CatenarySpan(**default_data_container_one_span.__dict__)
	tension_mean = span_model.T_mean()
	cable_length = span_model.L()

	deformation_model = DeformationRTE(
		**default_data_container_one_span.__dict__,
		tension_mean=tension_mean,
		cable_length=cable_length,
	)
	current_temperature = np.array([15, 15])

<<<<<<< HEAD
	constraint = (
		tension_mean / default_data_container_one_span.cable_section_area
	)
	constraint = np.fmax(constraint, np.array([0, 0]))
=======
	cable_array = CableArray(input_df)
	default_max_stress = np.array([0, 0])
	deformation_model = DeformationRte(
		cable_array, tension_mean, default_max_stress, cable_length
	)

	current_temperature = np.array([15, 15])
>>>>>>> 4a5a1860
	deformation_model.max_stress = np.array([1000, 1e8])
	deformation_model.epsilon_mecha()
	deformation_model.epsilon(current_temperature)


def test_poly_deformation__no_solutions(
	default_data_container_one_span: DataContainer,
) -> None:
	new_poly = Poly(
		[0, 1e9 * 100, 1e9 * -24_000, 1e9 * 2_440_000, 1e9 * -90_000_000]
	)
	default_data_container_one_span.polynomial_conductor = new_poly

	span_model = CatenarySpan(**default_data_container_one_span.__dict__)
	tension_mean = span_model.T_mean()
	cable_length = span_model.L()

	deformation_model = DeformationRTE(
		**default_data_container_one_span.__dict__,
		tension_mean=tension_mean,
		cable_length=cable_length,
	)

	deformation_model.max_stress = np.array([1000, 1e10])
	with pytest.raises(ValueError):
		deformation_model.epsilon_mecha()


<<<<<<< HEAD
def test_deformation__data_container(
	default_data_container_one_span: DataContainer,
) -> None:
	span_model = CatenarySpan(**default_data_container_one_span.__dict__)
	tension_mean = span_model.T_mean()
	cable_length = span_model.L()

	deformation_model = DeformationRTE(
		**default_data_container_one_span.__dict__,
		tension_mean=tension_mean,
		cable_length=cable_length,
	)
	current_temperature = np.array([15, 15])
	deformation_model.epsilon_mecha()
	deformation_model.epsilon_therm(current_temperature)
	deformation_model.epsilon(current_temperature)
	deformation_model.L_ref(current_temperature)
=======
	cable_array = CableArray(input_df)
	deformation_model = DeformationRte(cable_array, tension_mean, cable_length)
	deformation_model.max_stress = np.array([1000, 1e10])
	with pytest.raises(ValueError):
		deformation_model.epsilon_mecha()
>>>>>>> 4a5a1860
<|MERGE_RESOLUTION|>--- conflicted
+++ resolved
@@ -8,11 +8,7 @@
 import pytest
 from numpy.polynomial import Polynomial as Poly
 
-<<<<<<< HEAD
-from mechaphlowers.core.models.cable.deformation import DeformationRTE
-=======
 from mechaphlowers.core.models.cable.deformation import DeformationRte
->>>>>>> 4a5a1860
 from mechaphlowers.core.models.cable.span import (
 	CatenarySpan,
 )
@@ -36,54 +32,18 @@
 	}
 
 
-<<<<<<< HEAD
 def test_deformation_impl(
 	default_data_container_one_span: DataContainer,
-=======
-@pytest.fixture
-def a_two_spans() -> np.ndarray:
-	return np.array([500, 500])
-
-
-@pytest.fixture
-def b_two_spans() -> np.ndarray:
-	return np.array([0.0, -5.0])
-
-
-@pytest.fixture
-def p_two_spans() -> np.ndarray:
-	return np.array([2_000, 2_000.0])
-
-
-@pytest.fixture
-def lambd_two_spans() -> np.ndarray:
-	return np.array([9.6, 9.6])
-
-
-@pytest.fixture
-def m_two_spans() -> np.ndarray:
-	return np.array([1, 1])
-
-
-def test_linear_cable_impl(
-	cable_array_input_data: dict,
->>>>>>> 4a5a1860
-) -> None:
-	span_model = CatenarySpan(**default_data_container_one_span.__dict__)
-	tension_mean = span_model.T_mean()
-	cable_length = span_model.L()
-
-	deformation_model = DeformationRTE(
-		**default_data_container_one_span.__dict__,
-		tension_mean=tension_mean,
-		cable_length=cable_length,
-	)
-<<<<<<< HEAD
-=======
-
-	cable_array = CableArray(input_df)
-	deformation_model = DeformationRte(cable_array, tension_mean, cable_length)
->>>>>>> 4a5a1860
+) -> None:
+	span_model = CatenarySpan(**default_data_container_one_span.__dict__)
+	tension_mean = span_model.T_mean()
+	cable_length = span_model.L()
+
+	deformation_model = DeformationRte(
+		**default_data_container_one_span.__dict__,
+		tension_mean=tension_mean,
+		cable_length=cable_length,
+	)
 	current_temperature = np.array([15, 15])
 	deformation_model.epsilon_mecha()
 	deformation_model.epsilon_therm(current_temperature)
@@ -91,7 +51,6 @@
 	deformation_model.L_ref(current_temperature)
 
 
-<<<<<<< HEAD
 def test_deformation_values__default_data(
 	default_data_container_one_span: DataContainer,
 ) -> None:
@@ -99,7 +58,7 @@
 	tension_mean = span_model.T_mean()
 	cable_length = span_model.L()
 
-	deformation_model = DeformationRTE(
+	deformation_model = DeformationRte(
 		**default_data_container_one_span.__dict__,
 		tension_mean=tension_mean,
 		cable_length=cable_length,
@@ -127,92 +86,25 @@
 		np.array([480.6392123, np.nan]),
 		atol=1e-6,
 	)
-=======
-def test_deformation_values__first_example() -> None:
-	input_df: pdt.DataFrame[CableArrayInput] = pdt.DataFrame(
-		{
-			"section": [345.55] * 2,
-			"diameter": [22.4] * 2,
-			"linear_weight": [9.55494] * 2,
-			"young_modulus": [59] * 2,
-			"dilatation_coefficient": [23] * 2,
-			"temperature_reference": [0] * 2,
-			"a0": [0] * 2,
-			"a1": [59] * 2,
-			"a2": [0] * 2,
-			"a3": [0] * 2,
-			"a4": [0] * 2,
-		}
-	)
-
-	a = np.array([500] * 2)
-	b = np.array([0.0] * 2)
-	p = np.array([2_000] * 2)
-	m = np.array([1] * 2)
-	linear_weight = np.array([9.55494] * 2)
-
-	span_model = CatenarySpan(
-		a, b, p, load_coefficient=m, linear_weight=linear_weight
-	)
-	tension_mean = span_model.T_mean()
-	cable_length = span_model.L()
-	cable_array = CableArray(input_df)
-	deformation_model = DeformationRte(cable_array, tension_mean, cable_length)
-	current_temperature = np.array([15, 15])
-
-	# Data given by the prototype
-	eps_mecha = deformation_model.epsilon_mecha()
-	eps_therm = deformation_model.epsilon_therm(current_temperature)
-	L_ref = deformation_model.L_ref(current_temperature)
-
-	np.testing.assert_allclose(
-		eps_mecha,
-		np.array([0.00093978, 0.00093978]),
-		atol=1e-6,
-	)
-	np.testing.assert_allclose(
-		eps_therm,
-		np.array([0.000345, 0.000345]),
-		atol=1e-6,
-	)
-	np.testing.assert_allclose(
-		L_ref,
-		np.array([500.65986147, 500.65986147]),
-		atol=1e-6,
-	)
->>>>>>> 4a5a1860
 
 
 def test_poly_deformation__degree_three(
 	default_data_container_one_span: DataContainer,
 ) -> None:
-<<<<<<< HEAD
 	new_poly = Poly([0, 1e9 * 50, 1e9 * -3_000, 1e9 * 44_000, 0])
 	default_data_container_one_span.polynomial_conductor = new_poly
-=======
-	span_model = CatenarySpan(
-		a_two_spans,
-		b_two_spans,
-		p_two_spans,
-		load_coefficient=m_two_spans,
-		linear_weight=lambd_two_spans,
-	)
-	tension_mean = span_model.T_mean()
-	cable_length = span_model.L()
->>>>>>> 4a5a1860
-
-	span_model = CatenarySpan(**default_data_container_one_span.__dict__)
-	tension_mean = span_model.T_mean()
-	cable_length = span_model.L()
-
-	deformation_model = DeformationRTE(
-		**default_data_container_one_span.__dict__,
-		tension_mean=tension_mean,
-		cable_length=cable_length,
-	)
-	current_temperature = np.array([15, 15])
-
-<<<<<<< HEAD
+
+	span_model = CatenarySpan(**default_data_container_one_span.__dict__)
+	tension_mean = span_model.T_mean()
+	cable_length = span_model.L()
+
+	deformation_model = DeformationRte(
+		**default_data_container_one_span.__dict__,
+		tension_mean=tension_mean,
+		cable_length=cable_length,
+	)
+	current_temperature = np.array([15, 15])
+
 	constraint = (
 		tension_mean / default_data_container_one_span.cable_section_area
 	)
@@ -220,16 +112,6 @@
 	deformation_model.resolve_stress_strain_equation(
 		constraint,
 		default_data_container_one_span.polynomial_conductor,
-=======
-	cable_array = CableArray(input_df)
-	deformation_model = DeformationRte(cable_array, tension_mean, cable_length)
-	constraint = tension_mean / (
-		np.array(cable_array_input_data["section"]) * 1e-6
-	)
-	current_temperature = np.array([15, 15])
-	deformation_model.resolve_stress_strain_equation(
-		constraint, cable_array.stress_strain_polynomial
->>>>>>> 4a5a1860
 	)
 	deformation_model.epsilon_mecha()
 
@@ -242,25 +124,19 @@
 	new_poly = Poly(
 		[0, 1e9 * 100, 1e9 * -24_000, 1e9 * 2_440_000, 1e9 * -90_000_000]
 	)
-<<<<<<< HEAD
-	default_data_container_one_span.polynomial_conductor = new_poly
-=======
-	tension_mean = span_model.T_mean()
-	cable_length = span_model.L()
->>>>>>> 4a5a1860
-
-	span_model = CatenarySpan(**default_data_container_one_span.__dict__)
-	tension_mean = span_model.T_mean()
-	cable_length = span_model.L()
-
-	deformation_model = DeformationRTE(
-		**default_data_container_one_span.__dict__,
-		tension_mean=tension_mean,
-		cable_length=cable_length,
-	)
-	current_temperature = np.array([15, 15])
-
-<<<<<<< HEAD
+	default_data_container_one_span.polynomial_conductor = new_poly
+
+	span_model = CatenarySpan(**default_data_container_one_span.__dict__)
+	tension_mean = span_model.T_mean()
+	cable_length = span_model.L()
+
+	deformation_model = DeformationRte(
+		**default_data_container_one_span.__dict__,
+		tension_mean=tension_mean,
+		cable_length=cable_length,
+	)
+	current_temperature = np.array([15, 15])
+
 	constraint = (
 		tension_mean / default_data_container_one_span.cable_section_area
 	)
@@ -269,17 +145,6 @@
 		constraint,
 		default_data_container_one_span.polynomial_conductor,
 	)
-=======
-	cable_array = CableArray(input_df)
-	deformation_model = DeformationRte(cable_array, tension_mean, cable_length)
-	constraint = tension_mean / (
-		np.array(cable_array_input_data["section"]) * 1e-6
-	)
-	current_temperature = np.array([15, 15])
-	deformation_model.resolve_stress_strain_equation(
-		constraint, cable_array.stress_strain_polynomial
-	)
->>>>>>> 4a5a1860
 	deformation_model.epsilon_mecha()
 
 	deformation_model.epsilon(current_temperature)
@@ -291,38 +156,23 @@
 	new_poly = Poly(
 		[0, 1e9 * 100, 1e9 * -24_000, 1e9 * 2_440_000, 1e9 * -90_000_000]
 	)
-<<<<<<< HEAD
-	default_data_container_one_span.polynomial_conductor = new_poly
-=======
-	tension_mean = span_model.T_mean()
-	cable_length = span_model.L()
->>>>>>> 4a5a1860
-
-	span_model = CatenarySpan(**default_data_container_one_span.__dict__)
-	tension_mean = span_model.T_mean()
-	cable_length = span_model.L()
-
-	deformation_model = DeformationRTE(
-		**default_data_container_one_span.__dict__,
-		tension_mean=tension_mean,
-		cable_length=cable_length,
-	)
-	current_temperature = np.array([15, 15])
-
-<<<<<<< HEAD
+	default_data_container_one_span.polynomial_conductor = new_poly
+
+	span_model = CatenarySpan(**default_data_container_one_span.__dict__)
+	tension_mean = span_model.T_mean()
+	cable_length = span_model.L()
+
+	deformation_model = DeformationRte(
+		**default_data_container_one_span.__dict__,
+		tension_mean=tension_mean,
+		cable_length=cable_length,
+	)
+	current_temperature = np.array([15, 15])
+
 	constraint = (
 		tension_mean / default_data_container_one_span.cable_section_area
 	)
 	constraint = np.fmax(constraint, np.array([0, 0]))
-=======
-	cable_array = CableArray(input_df)
-	default_max_stress = np.array([0, 0])
-	deformation_model = DeformationRte(
-		cable_array, tension_mean, default_max_stress, cable_length
-	)
-
-	current_temperature = np.array([15, 15])
->>>>>>> 4a5a1860
 	deformation_model.max_stress = np.array([1000, 1e8])
 	deformation_model.epsilon_mecha()
 	deformation_model.epsilon(current_temperature)
@@ -340,7 +190,7 @@
 	tension_mean = span_model.T_mean()
 	cable_length = span_model.L()
 
-	deformation_model = DeformationRTE(
+	deformation_model = DeformationRte(
 		**default_data_container_one_span.__dict__,
 		tension_mean=tension_mean,
 		cable_length=cable_length,
@@ -351,7 +201,6 @@
 		deformation_model.epsilon_mecha()
 
 
-<<<<<<< HEAD
 def test_deformation__data_container(
 	default_data_container_one_span: DataContainer,
 ) -> None:
@@ -359,7 +208,7 @@
 	tension_mean = span_model.T_mean()
 	cable_length = span_model.L()
 
-	deformation_model = DeformationRTE(
+	deformation_model = DeformationRte(
 		**default_data_container_one_span.__dict__,
 		tension_mean=tension_mean,
 		cable_length=cable_length,
@@ -368,11 +217,4 @@
 	deformation_model.epsilon_mecha()
 	deformation_model.epsilon_therm(current_temperature)
 	deformation_model.epsilon(current_temperature)
-	deformation_model.L_ref(current_temperature)
-=======
-	cable_array = CableArray(input_df)
-	deformation_model = DeformationRte(cable_array, tension_mean, cable_length)
-	deformation_model.max_stress = np.array([1000, 1e10])
-	with pytest.raises(ValueError):
-		deformation_model.epsilon_mecha()
->>>>>>> 4a5a1860
+	deformation_model.L_ref(current_temperature)