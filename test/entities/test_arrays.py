# Copyright (c) 2025, RTE (http://www.rte-france.com)
# This Source Code Form is subject to the terms of the Mozilla Public
# License, v. 2.0. If a copy of the MPL was not distributed with this
# file, You can obtain one at http://mozilla.org/MPL/2.0/.
# SPDX-License-Identifier: MPL-2.0

import numpy as np
import pandas as pd
import pandera as pa
import pytest
from numpy.testing import assert_allclose
from pandas.testing import assert_frame_equal
from pandera.typing import pandas as pdt

from mechaphlowers.entities.arrays import (
	CableArray,
	CableArrayInput,
	SectionArray,
	SectionArrayInput,
	WeatherArray,
)


@pytest.fixture
def section_array_input_data() -> dict[str, list]:
	return {
		"name": ["support 1", "2", "three", "support 4"],
		"suspension": [False, True, True, False],
		"conductor_attachment_altitude": [2.2, 5, -0.12, 0],
		"crossarm_length": [10, 12.1, 10, 10.1],
		"line_angle": [0, 360, 90.1, -90.2],
		"insulator_length": [0, 4, 3.2, 0],
		"span_length": [1, 500.2, 500.05, np.nan],
	}


@pytest.fixture
def section_array(section_array_input_data: dict[str, list]) -> SectionArray:
	df = pdt.DataFrame[SectionArrayInput](section_array_input_data)
	return SectionArray(
		data=df, sagging_parameter=2_000, sagging_temperature=15
	)


@pytest.fixture
def cable_array_input_data() -> dict[str, list]:
	return {
		"section": [345.5, 345.5, 345.5, 345.5],
		"diameter": [22.4, 22.4, 22.4, 22.4],
		"linear_weight": [9.6, 9.6, 9.6, 9.6],
		"young_modulus": [59, 59, 59, 59],
		"dilatation_coefficient": [23, 23, 23, 23],
		"temperature_reference": [15, 15, 15, 15],
	}


def test_create_section_array__with_floats(
	section_array_input_data: dict,
) -> None:
	input_df: pdt.DataFrame[SectionArrayInput] = pdt.DataFrame(
		section_array_input_data
	)
	section = SectionArray(
		input_df, sagging_parameter=2_000, sagging_temperature=15
	)

	assert_frame_equal(input_df, section._data, check_dtype=False, rtol=1e-07)


def test_create_section_array__only_ints() -> None:
	input_df: pdt.DataFrame[SectionArrayInput] = pdt.DataFrame(
		{
			"name": ["support 1", "2", "three", "support 4"],
			"suspension": [False, True, True, False],
			"conductor_attachment_altitude": [2, 5, 0, 0],
			"crossarm_length": [10, 12, 10, 10],
			"line_angle": [0, 360, 90, -90],
			"insulator_length": [0, 4, 3, 0],
			"span_length": [1, 500, 500, np.nan],
		}
	)
	section = SectionArray(
		input_df, sagging_parameter=2_000, sagging_temperature=15
	)

	assert_frame_equal(input_df, section._data, check_dtype=False, rtol=1e-07)


def test_create_section_array__span_length_for_last_support(
	section_array_input_data: dict,
) -> None:
	section_array_input_data["span_length"][-1] = 300
	input_df: pdt.DataFrame[SectionArrayInput] = pdt.DataFrame(
		section_array_input_data
	)

	with pytest.raises(pa.errors.SchemaErrors):
		SectionArray(input_df, sagging_parameter=2_000, sagging_temperature=15)


@pytest.mark.parametrize(
	"column",
	[
		"name",
		"suspension",
		"conductor_attachment_altitude",
		"crossarm_length",
		"line_angle",
		"insulator_length",
		"span_length",
	],
)
def test_create_section_array__missing_column(
	section_array_input_data: dict, column: str
) -> None:
	del section_array_input_data[column]
	input_df: pdt.DataFrame[SectionArrayInput] = pdt.DataFrame(
		section_array_input_data
	)

	with pytest.raises(pa.errors.SchemaErrors):
		SectionArray(input_df, sagging_parameter=2_000, sagging_temperature=15)


def test_create_section_array__extra_column(
	section_array_input_data: dict,
) -> None:
	section_array_input_data["extra column"] = [0] * 4

	input_df: pdt.DataFrame[SectionArrayInput] = pdt.DataFrame(
		section_array_input_data
	)

	section = SectionArray(
		input_df, sagging_parameter=2_000, sagging_temperature=15
	)

	assert "extra column" not in section._data.columns


@pytest.mark.parametrize(
	"column,value",
	[
		("name", [1, 2, 3, 4]),
		("suspension", [1, 2, 3, 4]),
		("conductor_attachment_altitude", ["1,2"] * 4),
		("crossarm_length", ["1,2"] * 4),
		("line_angle", ["1,2"] * 4),
		("insulator_length", ["1,2"] * 4),
		("span_length", ["1,2"] * 4),
	],
)
def test_create_section_array__wrong_type(
	section_array_input_data: dict, column: str, value
) -> None:
	section_array_input_data[column] = value
	input_df: pdt.DataFrame[SectionArrayInput] = pdt.DataFrame(
		section_array_input_data
	)

	with pytest.raises(pa.errors.SchemaErrors):
		SectionArray(input_df, sagging_parameter=2_000, sagging_temperature=15)


def test_create_section_array__insulator_length_for_tension_support(
	section_array_input_data: dict,
) -> None:
	section_array_input_data["suspension"] = [False, False, True, False]
	section_array_input_data["insulator_length"] = [0.5, 0.5, 0.5, 0.5]
	input_df: pdt.DataFrame[SectionArrayInput] = pdt.DataFrame(
		section_array_input_data
	)

	with pytest.raises(pa.errors.SchemaErrors):
		SectionArray(input_df, sagging_parameter=2_000, sagging_temperature=15)


def test_compute_elevation_difference(section_array_input_data: dict) -> None:
	# I modify data to have more meaning here and understand results
	data = {
		"name": ["support 1", "2", "three", "support 4"],
		"suspension": [False, True, True, False],
		"conductor_attachment_altitude": [50.0, 40.0, 20.0, 10.0],
		"crossarm_length": [
			5.0,
		]
		* 4,
		"line_angle": [
			0,
		]
		* 4,
		"insulator_length": [0, 4.0, 3.0, 0],
		"span_length": [50, 100, 500, np.nan],
	}

	df: pdt.DataFrame[SectionArrayInput] = pdt.DataFrame(data)

	section_array = SectionArray(
		df, sagging_parameter=2_000, sagging_temperature=15
	)

	elevation_difference = section_array.compute_elevation_difference()

	assert_allclose(
		elevation_difference, np.array([-14.0, -19.0, -7.0, np.nan])
	)


def test_section_array__data(section_array_input_data: dict) -> None:
	df: pdt.DataFrame[SectionArrayInput] = pdt.DataFrame(
		section_array_input_data
	)
	section_array = SectionArray(
		data=df, sagging_parameter=2_000, sagging_temperature=15
	)
	inner_data = section_array._data.copy()

	exported_data = section_array.data

	expected_data = pd.DataFrame(
		{
			"name": ["support 1", "2", "three", "support 4"],
			"suspension": [False, True, True, False],
			"conductor_attachment_altitude": [2.2, 5, -0.12, 0],
			"crossarm_length": [10, 12.1, 10, 10.1],
			"line_angle": [0, 360, 90.1, -90.2],
			"insulator_length": [0, 4, 3.2, 0],
			"span_length": [1, 500.2, 500.05, np.nan],
			"elevation_difference": [-1.2, -4.32, 3.32, np.nan],
			"sagging_parameter": [2_000] * 4,
			"sagging_temperature": [15] * 4,
		},
	)

	assert_frame_equal(exported_data, expected_data, rtol=1e-07)
	# section_array inner data shouldn't have been modified
	assert_frame_equal(section_array._data, inner_data)


def test_section_array__data_without_sagging_properties(
	section_array_input_data: dict,
) -> None:
	df: pdt.DataFrame[SectionArrayInput] = pdt.DataFrame(
		section_array_input_data
	)

	section_array_without_temperature = SectionArray(
		data=df, sagging_parameter=2_000
	)
	with pytest.raises(AttributeError):
		section_array_without_temperature.data

	section_array_without_parameter = SectionArray(
		data=df, sagging_temperature=15
	)
	with pytest.raises(AttributeError):
		section_array_without_parameter.data


def test_section_array__data_alone(section_array_input_data: dict) -> None:
	df: pdt.DataFrame[SectionArrayInput] = pdt.DataFrame(
		section_array_input_data
	)
	section_array = SectionArray(data=df)

	exported_data = section_array.data_alone

	expected_data = pd.DataFrame(
		{
			"name": ["support 1", "2", "three", "support 4"],
			"suspension": [False, True, True, False],
			"conductor_attachment_altitude": [2.2, 5, -0.12, 0],
			"crossarm_length": [10, 12.1, 10, 10.1],
			"line_angle": [0, 360, 90.1, -90.2],
			"insulator_length": [0, 4, 3.2, 0],
			"span_length": [1, 500.2, 500.05, np.nan],
			"elevation_difference": [-1.2, -4.32, 3.32, np.nan],
		},
	)

	assert_frame_equal(exported_data, expected_data, rtol=1e-07)


def test_create_cable_array__with_floats(
	cable_array_input_data: dict,
) -> None:
	input_df: pdt.DataFrame[CableArrayInput] = pdt.DataFrame(
		cable_array_input_data
	)
	cable = CableArray(input_df)

	assert_frame_equal(input_df, cable._data, check_dtype=False, rtol=1e-07)


@pytest.mark.parametrize(
	"column",
	[
		"section",
		"diameter",
		"linear_weight",
		"young_modulus",
		"dilatation_coefficient",
		"temperature_reference",
	],
)
def test_create_cable_array__missing_column(
	cable_array_input_data: dict, column: str
) -> None:
	del cable_array_input_data[column]
	input_df: pdt.DataFrame[CableArrayInput] = pdt.DataFrame(
		cable_array_input_data
	)

	with pytest.raises(pa.errors.SchemaErrors):
		CableArray(input_df)


@pytest.mark.parametrize(
	"column,value",
	[
		("section", ["1,2"] * 4),
		("diameter", ["1,2"] * 4),
		("linear_weight", ["1,2"] * 4),
		("young_modulus", ["1,2"] * 4),
		("dilatation_coefficient", ["1,2"] * 4),
		("temperature_reference", ["1,2"] * 4),
	],
)
def test_create_cable_array__wrong_type(
	cable_array_input_data: dict, column: str, value
) -> None:
	cable_array_input_data[column] = value
	input_df: pdt.DataFrame[CableArrayInput] = pdt.DataFrame(
		cable_array_input_data
	)

	with pytest.raises(pa.errors.SchemaErrors):
		CableArray(input_df)


<<<<<<< HEAD
def test_cable_array__get_poly_coefs() -> None:
	input_df: pdt.DataFrame[CableArrayInput] = pdt.DataFrame(
		{
			"section": [345.5, 345.5, 345.5, 345.5],
			"diameter": [22.4, 22.4, 22.4, 22.4],
			"linear_weight": [9.6, 9.6, 9.6, 9.6],
			"young_modulus": [59, 59, 59, 59],
			"dilatation_coefficient": [23, 23, 23, 23],
			"temperature_reference": [15, 15, 15, 15],
			"a0": [3, 3, 3, 3],
			"a1": [10, 10, 10, 10],
			"a2": [25, 25, 25, 25],
			"a3": [400, 400, 400, 400],
			"a4": [1000, 1000, 1000, 1000],
		}
	)

	cable_array = CableArray(input_df)
	polynom = cable_array.polynom
	expected_coefs = np.array([3, 10, 25, 400, 1000]) * 1e9
	assert np.array_equal(polynom.coef, expected_coefs)
=======
def test_create_weather_array__negative_ice() -> None:
	input_data_with_negative_ice = {
		"ice_thickness": [1, -5.0, -0.0001],
		"wind_pressure": [240.12, 0, -240.13],
	}
	input_df = pd.DataFrame(input_data_with_negative_ice)

	with pytest.raises(pa.errors.SchemaErrors):
		WeatherArray(input_df)
>>>>>>> 08d614fc
<|MERGE_RESOLUTION|>--- conflicted
+++ resolved
@@ -338,7 +338,6 @@
 		CableArray(input_df)
 
 
-<<<<<<< HEAD
 def test_cable_array__get_poly_coefs() -> None:
 	input_df: pdt.DataFrame[CableArrayInput] = pdt.DataFrame(
 		{
@@ -360,7 +359,8 @@
 	polynom = cable_array.polynom
 	expected_coefs = np.array([3, 10, 25, 400, 1000]) * 1e9
 	assert np.array_equal(polynom.coef, expected_coefs)
-=======
+
+
 def test_create_weather_array__negative_ice() -> None:
 	input_data_with_negative_ice = {
 		"ice_thickness": [1, -5.0, -0.0001],
@@ -369,5 +369,4 @@
 	input_df = pd.DataFrame(input_data_with_negative_ice)
 
 	with pytest.raises(pa.errors.SchemaErrors):
-		WeatherArray(input_df)
->>>>>>> 08d614fc
+		WeatherArray(input_df)