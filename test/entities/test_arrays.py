# Copyright (c) 2025, RTE (http://www.rte-france.com)
# This Source Code Form is subject to the terms of the Mozilla Public
# License, v. 2.0. If a copy of the MPL was not distributed with this
# file, You can obtain one at http://mozilla.org/MPL/2.0/.
# SPDX-License-Identifier: MPL-2.0

import numpy as np
import pandas as pd
import pandera as pa
import pytest
from numpy.testing import assert_allclose
from pandas.testing import assert_frame_equal

from mechaphlowers.entities.arrays import (
    CableArray,
    SectionArray,
    WeatherArray,
)


@pytest.fixture
def section_array_input_data() -> dict[str, list]:
    return {
        "name": ["support 1", "2", "three", "support 4"],
        "suspension": [False, True, True, False],
        "conductor_attachment_altitude": [2.2, 5, -0.12, 0],
        "crossarm_length": [10, 12.1, 10, 10.1],
        "line_angle": [0, 360, 90.1, -90.2],
        "insulator_length": [0, 4, 3.2, 0],
        "span_length": [1, 500.2, 500.05, np.nan],
        "insulator_weight": [1000.0, 500.0, 500.0, 1000.0],
    }


@pytest.fixture
def section_array(section_array_input_data: dict[str, list]) -> SectionArray:
    df = pd.DataFrame(section_array_input_data)
    return SectionArray(
        data=df, sagging_parameter=2_000, sagging_temperature=15
    )


@pytest.fixture
def cable_array_input_data() -> dict[str, list]:
    return {
        "section": [345.5],
        "diameter": [22.4],
        "linear_weight": [9.6],
        "young_modulus": [59],
        "dilatation_coefficient": [23],
        "temperature_reference": [15],
        "a0": [0],
        "a1": [59],
        "a2": [0],
        "a3": [0],
        "a4": [0],
        "b0": [0],
        "b1": [0],
        "b2": [0],
        "b3": [0],
        "b4": [0],
    }


def test_create_section_array__with_floats(
    section_array_input_data: dict,
) -> None:
    input_df = pd.DataFrame(section_array_input_data)
    section = SectionArray(
        input_df, sagging_parameter=2_000, sagging_temperature=15
    )

    assert_frame_equal(input_df, section._data, check_dtype=False, atol=1e-07)


def test_create_section_array__only_ints() -> None:
    input_df = pd.DataFrame(
        {
            "name": ["support 1", "2", "three", "support 4"],
            "suspension": [False, True, True, False],
            "conductor_attachment_altitude": [2, 5, 0, 0],
            "crossarm_length": [10, 12, 10, 10],
            "line_angle": [0, 360, 90, -90],
            "insulator_length": [0, 4, 3, 0],
            "span_length": [1, 500, 500, np.nan],
            "insulator_weight": np.array([1000.0, 500.0, 500.0, 1000.0]),
        }
    )
    section = SectionArray(
        input_df, sagging_parameter=2_000, sagging_temperature=15
    )

    assert_frame_equal(input_df, section._data, check_dtype=False, atol=1e-07)


def test_create_section_array__span_length_for_last_support(
    section_array_input_data: dict,
) -> None:
    section_array_input_data["span_length"][-1] = 300
    input_df = pd.DataFrame(section_array_input_data)

    with pytest.raises(pa.errors.SchemaErrors):
        SectionArray(input_df, sagging_parameter=2_000, sagging_temperature=15)


@pytest.mark.parametrize(
    "column",
    [
        "name",
        "suspension",
        "conductor_attachment_altitude",
        "crossarm_length",
        "line_angle",
        "insulator_length",
        "span_length",
        "insulator_weight",
    ],
)
def test_create_section_array__missing_column(
    section_array_input_data: dict, column: str
) -> None:
    del section_array_input_data[column]
    input_df = pd.DataFrame(section_array_input_data)

    with pytest.raises(pa.errors.SchemaErrors):
        SectionArray(input_df, sagging_parameter=2_000, sagging_temperature=15)


def test_create_section_array__extra_column(
    section_array_input_data: dict,
) -> None:
    section_array_input_data["extra column"] = [0] * 4

    input_df = pd.DataFrame(section_array_input_data)

    section = SectionArray(
        input_df, sagging_parameter=2_000, sagging_temperature=15
    )

    assert "extra column" not in section._data.columns


@pytest.mark.parametrize(
    "column,value",
    [
        ("name", [1, 2, 3, 4]),
        ("suspension", [1, 2, 3, 4]),
        ("conductor_attachment_altitude", ["1,2"] * 4),
        ("crossarm_length", ["1,2"] * 4),
        ("line_angle", ["1,2"] * 4),
        ("insulator_length", ["1,2"] * 4),
        ("span_length", ["1,2"] * 4),
        ("insulator_weight", ["1,2"] * 4),
    ],
)
def test_create_section_array__wrong_type(
    section_array_input_data: dict, column: str, value
) -> None:
    section_array_input_data[column] = value
    input_df = pd.DataFrame(section_array_input_data)

    with pytest.raises(pa.errors.SchemaErrors):
        SectionArray(input_df, sagging_parameter=2_000, sagging_temperature=15)


def test_compute_elevation_difference() -> None:
    # I modify data to have more meaning here and understand results
    data = {
        "name": ["support 1", "2", "three", "support 4"],
        "suspension": [False, True, True, False],
        "conductor_attachment_altitude": [50.0, 40.0, 20.0, 10.0],
        "crossarm_length": [
            5.0,
        ]
        * 4,
        "line_angle": [
            0,
        ]
        * 4,
        "insulator_length": [0, 4.0, 3.0, 0],
        "span_length": [50, 100, 500, np.nan],
        "insulator_weight": [1000.0, 500.0, 500.0, 1000.0],
    }

    df = pd.DataFrame(data)

    section_array = SectionArray(
        df, sagging_parameter=2_000, sagging_temperature=15
    )

    elevation_difference = section_array.compute_elevation_difference()

    assert_allclose(
        elevation_difference, np.array([-10.0, -20.0, -10.0, np.nan])
    )


def test_section_array__data(section_array_input_data: dict) -> None:
    df = pd.DataFrame(section_array_input_data)
    section_array = SectionArray(
        data=df, sagging_parameter=2_000, sagging_temperature=15
    )
    inner_data = section_array._data.copy()

    exported_data = section_array.data

    expected_data = pd.DataFrame(
        {
            "name": ["support 1", "2", "three", "support 4"],
            "suspension": [False, True, True, False],
            "conductor_attachment_altitude": [2.2, 5, -0.12, 0],
            "crossarm_length": [10, 12.1, 10, 10.1],
            "line_angle": [0, 360, 90.1, -90.2],
            "insulator_length": [0, 4, 3.2, 0],
            "span_length": [1, 500.2, 500.05, np.nan],
<<<<<<< HEAD
            "insulator_weight": [1000.0, 500.0, 500.0, 1000.0],
            "elevation_difference": [-1.2, -4.32, 3.32, np.nan],
            "sagging_parameter": [2_000] * 4,
=======
            "elevation_difference": [2.8, -5.12, 0.12, np.nan],
            "sagging_parameter": [2_000.0, 2_000.0, 2_000.0, np.nan],
>>>>>>> efe8079f
            "sagging_temperature": [15] * 4,
        },
    )

    assert_frame_equal(exported_data, expected_data, atol=1e-07)
    # section_array inner data shouldn't have been modified
    assert_frame_equal(section_array._data, inner_data)


def test_section_array__data_without_sagging_properties(
    section_array_input_data: dict,
) -> None:
    df = pd.DataFrame(section_array_input_data)

    section_array_without_temperature = SectionArray(
        data=df, sagging_parameter=2_000
    )
    with pytest.raises(AttributeError):
        section_array_without_temperature.data

    section_array_without_parameter = SectionArray(
        data=df, sagging_temperature=15
    )
    with pytest.raises(AttributeError):
        section_array_without_parameter.data


def test_section_array__data_original(section_array_input_data: dict) -> None:
    df = pd.DataFrame(section_array_input_data)
    section_array = SectionArray(data=df)

    exported_data = section_array.data_original

    expected_data = pd.DataFrame(
        {
            "name": ["support 1", "2", "three", "support 4"],
            "suspension": [False, True, True, False],
            "conductor_attachment_altitude": [2.2, 5, -0.12, 0],
            "crossarm_length": [10, 12.1, 10, 10.1],
            "line_angle": [0, 360, 90.1, -90.2],
            "insulator_length": [0, 4, 3.2, 0],
            "span_length": [1, 500.2, 500.05, np.nan],
            "insulator_weight": [1000.0, 500.0, 500.0, 1000.0],
        },
    )

    assert_frame_equal(exported_data, expected_data, atol=1e-07)


def test_create_cable_array__with_floats(
    cable_array_input_data: dict,
) -> None:
    input_df = pd.DataFrame(cable_array_input_data)
    cable = CableArray(input_df)

    assert_frame_equal(cable._data, input_df, check_dtype=False, atol=1e-07)
    expected_result_SI_units = pd.DataFrame(
        {
            "section": [345.5e-6],
            "diameter": [22.4e-3],
            "linear_weight": [9.6],
            "young_modulus": [59e9],
            "dilatation_coefficient": [23e-6],
            "temperature_reference": [15],
            "a0": [0],
            "a1": [59e9],
            "a2": [0],
            "a3": [0],
            "a4": [0],
            "b0": [0],
            "b1": [0],
            "b2": [0],
            "b3": [0],
            "b4": [0],
        }
    )
    assert_frame_equal(
        cable.data, expected_result_SI_units, check_dtype=False, atol=1e-07
    )


@pytest.mark.parametrize(
    "column",
    [
        "section",
        "diameter",
        "linear_weight",
        "young_modulus",
        "dilatation_coefficient",
        "temperature_reference",
    ],
)
def test_create_cable_array__missing_column(
    cable_array_input_data: dict, column: str
) -> None:
    del cable_array_input_data[column]
    input_df = pd.DataFrame(cable_array_input_data)

    with pytest.raises(pa.errors.SchemaErrors):
        CableArray(input_df)


@pytest.mark.parametrize(
    "column,value",
    [
        ("section", ["1,2"]),
        ("diameter", ["1,2"]),
        ("linear_weight", ["1,2"]),
        ("young_modulus", ["1,2"]),
        ("dilatation_coefficient", ["1,2"]),
        ("temperature_reference", ["1,2"]),
    ],
)
def test_create_cable_array__wrong_type(
    cable_array_input_data: dict, column: str, value
) -> None:
    cable_array_input_data[column] = value
    input_df = pd.DataFrame(cable_array_input_data)

    with pytest.raises(pa.errors.SchemaErrors):
        CableArray(input_df)


def test_create_cable_array__extra_column(
    cable_array_input_data: dict,
) -> None:
    cable_array_input_data["extra column"] = [0]

    input_df = pd.DataFrame(cable_array_input_data)

    section = CableArray(input_df)

    assert "extra column" not in section._data.columns


def test_create_weather_array__negative_ice() -> None:
    input_data_with_negative_ice = {
        "ice_thickness": [1, -5.0, -0.0001],
        "wind_pressure": [240.12, 0, -240.13],
    }
    input_df = pd.DataFrame(input_data_with_negative_ice)

    with pytest.raises(pa.errors.SchemaErrors):
        WeatherArray(input_df)<|MERGE_RESOLUTION|>--- conflicted
+++ resolved
@@ -213,14 +213,9 @@
             "line_angle": [0, 360, 90.1, -90.2],
             "insulator_length": [0, 4, 3.2, 0],
             "span_length": [1, 500.2, 500.05, np.nan],
-<<<<<<< HEAD
             "insulator_weight": [1000.0, 500.0, 500.0, 1000.0],
-            "elevation_difference": [-1.2, -4.32, 3.32, np.nan],
-            "sagging_parameter": [2_000] * 4,
-=======
             "elevation_difference": [2.8, -5.12, 0.12, np.nan],
             "sagging_parameter": [2_000.0, 2_000.0, 2_000.0, np.nan],
->>>>>>> efe8079f
             "sagging_temperature": [15] * 4,
         },
     )
