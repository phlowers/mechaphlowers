--- conflicted
+++ resolved
@@ -309,70 +309,6 @@
 
 
 def test_section_array__data(section_array_input_data: dict) -> None:
-<<<<<<< HEAD
-    df: pdt.DataFrame[SectionArrayInput] = pdt.DataFrame(section_array_input_data)
-    section_array = SectionArray(
-        data=df, sagging_parameter=2_000, sagging_temperature=15
-    )
-    inner_data = section_array._data.copy()
-
-    exported_data = section_array.data
-
-    expected_data = pd.DataFrame(
-        {
-            "name": ["support 1", "2", "three", "support 4"],
-            "suspension": [False, True, True, False],
-            "conductor_attachment_altitude": [2.2, 5, -0.12, 0],
-            "crossarm_length": [10, 12.1, 10, 10.1],
-            "line_angle": [0, 360, 90.1, -90.2],
-            "insulator_length": [0, 4, 3.2, 0],
-            "span_length": [1, 500.2, 500.05, np.nan],
-            "elevation_difference": [-2.8, 5.12, -0.12, np.nan],
-            "sagging_parameter": [2_000] * 4,
-            "sagging_temperature": [15] * 4,
-        },
-    )
-
-    assert_frame_equal(exported_data, expected_data, rtol=1e-07)
-    # section_array inner data shouldn't have been modified
-    assert_frame_equal(section_array._data, inner_data)
-
-
-def test_section_array__data_without_sagging_properties(
-    section_array_input_data: dict,
-) -> None:
-    df: pdt.DataFrame[SectionArrayInput] = pdt.DataFrame(section_array_input_data)
-
-    section_array_without_temperature = SectionArray(data=df, sagging_parameter=2_000)
-    with pytest.raises(AttributeError):
-        section_array_without_temperature.data
-
-    section_array_without_parameter = SectionArray(data=df, sagging_temperature=15)
-    with pytest.raises(AttributeError):
-        section_array_without_parameter.data
-
-
-def test_section_array__data_alone(section_array_input_data: dict) -> None:
-    df: pdt.DataFrame[SectionArrayInput] = pdt.DataFrame(section_array_input_data)
-    section_array = SectionArray(data=df)
-
-    exported_data = section_array.data_alone
-
-    expected_data = pd.DataFrame(
-        {
-            "name": ["support 1", "2", "three", "support 4"],
-            "suspension": [False, True, True, False],
-            "conductor_attachment_altitude": [2.2, 5, -0.12, 0],
-            "crossarm_length": [10, 12.1, 10, 10.1],
-            "line_angle": [0, 360, 90.1, -90.2],
-            "insulator_length": [0, 4, 3.2, 0],
-            "span_length": [1, 500.2, 500.05, np.nan],
-            "elevation_difference": [-2.8, 5.12, -0.12, np.nan],
-        },
-    )
-
-    assert_frame_equal(exported_data, expected_data, rtol=1e-07)
-=======
 	df: pdt.DataFrame[SectionArrayInput] = pdt.DataFrame(
 		section_array_input_data
 	)
@@ -401,4 +337,47 @@
 	assert_frame_equal(exported_data, expected_data, rtol=1e-07)
 	# section_array inner data shouldn't have been modified
 	assert_frame_equal(section_array._data, inner_data)
->>>>>>> bc4f5ec7
+
+
+def test_section_array__data_without_sagging_properties(
+	section_array_input_data: dict,
+) -> None:
+	df: pdt.DataFrame[SectionArrayInput] = pdt.DataFrame(
+		section_array_input_data
+	)
+
+	section_array_without_temperature = SectionArray(
+		data=df, sagging_parameter=2_000
+	)
+	with pytest.raises(AttributeError):
+		section_array_without_temperature.data
+
+	section_array_without_parameter = SectionArray(
+		data=df, sagging_temperature=15
+	)
+	with pytest.raises(AttributeError):
+		section_array_without_parameter.data
+
+
+def test_section_array__data_alone(section_array_input_data: dict) -> None:
+	df: pdt.DataFrame[SectionArrayInput] = pdt.DataFrame(
+		section_array_input_data
+	)
+	section_array = SectionArray(data=df)
+
+	exported_data = section_array.data_alone
+
+	expected_data = pd.DataFrame(
+		{
+			"name": ["support 1", "2", "three", "support 4"],
+			"suspension": [False, True, True, False],
+			"conductor_attachment_altitude": [2.2, 5, -0.12, 0],
+			"crossarm_length": [10, 12.1, 10, 10.1],
+			"line_angle": [0, 360, 90.1, -90.2],
+			"insulator_length": [0, 4, 3.2, 0],
+			"span_length": [1, 500.2, 500.05, np.nan],
+			"elevation_difference": [-1.2, -4.32, 3.32, np.nan],
+		},
+	)
+
+	assert_frame_equal(exported_data, expected_data, rtol=1e-07)