# Copyright (c) 2025, RTE (http://www.rte-france.com)
# This Source Code Form is subject to the terms of the Mozilla Public
# License, v. 2.0. If a copy of the MPL was not distributed with this
# file, You can obtain one at http://mozilla.org/MPL/2.0/.
# SPDX-License-Identifier: MPL-2.0

import numpy as np
import pandas as pd
import pandera as pa
import pytest
from numpy.testing import assert_allclose
from pandas.testing import assert_frame_equal

from mechaphlowers.entities.arrays import (
    CableArray,
    SectionArray,
    WeatherArray,
)


@pytest.fixture
def section_array_input_data() -> dict[str, list]:
    return {
        "name": ["support 1", "2", "three", "support 4"],
        "suspension": [False, True, True, False],
        "conductor_attachment_altitude": [2.2, 5, -0.12, 0],
        "crossarm_length": [10, 12.1, 10, 10.1],
        "line_angle": [0, 360, 90.1, -90.2],
        "insulator_length": [0, 4, 3.2, 0],
        "span_length": [1, 500.2, 500.05, np.nan],
    }


@pytest.fixture
def section_array(section_array_input_data: dict[str, list]) -> SectionArray:
    df = pd.DataFrame(section_array_input_data)
    return SectionArray(
        data=df, sagging_parameter=2_000, sagging_temperature=15
    )


@pytest.fixture
def cable_array_input_data() -> dict[str, list]:
    return {
        "section": [345.5],
        "diameter": [22.4],
        "linear_weight": [9.6],
        "young_modulus": [59],
        "dilatation_coefficient": [23],
        "temperature_reference": [15],
        "a0": [0],
        "a1": [59],
        "a2": [0],
        "a3": [0],
        "a4": [0],
        "b0": [0],
        "b1": [0],
        "b2": [0],
        "b3": [0],
        "b4": [0],
    }


def test_create_section_array__with_floats(
    section_array_input_data: dict,
) -> None:
    input_df = pd.DataFrame(section_array_input_data)
    section = SectionArray(
        input_df, sagging_parameter=2_000, sagging_temperature=15
    )

    assert_frame_equal(input_df, section._data, check_dtype=False, atol=1e-07)


def test_create_section_array__only_ints() -> None:
    input_df = pd.DataFrame(
        {
            "name": ["support 1", "2", "three", "support 4"],
            "suspension": [False, True, True, False],
            "conductor_attachment_altitude": [2, 5, 0, 0],
            "crossarm_length": [10, 12, 10, 10],
            "line_angle": [0, 360, 90, -90],
            "insulator_length": [0, 4, 3, 0],
            "span_length": [1, 500, 500, np.nan],
        }
    )
    section = SectionArray(
        input_df, sagging_parameter=2_000, sagging_temperature=15
    )

    assert_frame_equal(input_df, section._data, check_dtype=False, atol=1e-07)


def test_create_section_array__span_length_for_last_support(
    section_array_input_data: dict,
) -> None:
    section_array_input_data["span_length"][-1] = 300
    input_df = pd.DataFrame(section_array_input_data)

    with pytest.raises(pa.errors.SchemaErrors):
        SectionArray(input_df, sagging_parameter=2_000, sagging_temperature=15)


@pytest.mark.parametrize(
    "column",
    [
        "name",
        "suspension",
        "conductor_attachment_altitude",
        "crossarm_length",
        "line_angle",
        "insulator_length",
        "span_length",
    ],
)
def test_create_section_array__missing_column(
    section_array_input_data: dict, column: str
) -> None:
    del section_array_input_data[column]
    input_df = pd.DataFrame(section_array_input_data)

    with pytest.raises(pa.errors.SchemaErrors):
        SectionArray(input_df, sagging_parameter=2_000, sagging_temperature=15)


def test_create_section_array__extra_column(
    section_array_input_data: dict,
) -> None:
    section_array_input_data["extra column"] = [0] * 4

    input_df = pd.DataFrame(section_array_input_data)

    section = SectionArray(
        input_df, sagging_parameter=2_000, sagging_temperature=15
    )

    assert "extra column" not in section._data.columns


@pytest.mark.parametrize(
    "column,value",
    [
        ("name", [1, 2, 3, 4]),
        ("suspension", [1, 2, 3, 4]),
        ("conductor_attachment_altitude", ["1,2"] * 4),
        ("crossarm_length", ["1,2"] * 4),
        ("line_angle", ["1,2"] * 4),
        ("insulator_length", ["1,2"] * 4),
        ("span_length", ["1,2"] * 4),
    ],
)
def test_create_section_array__wrong_type(
    section_array_input_data: dict, column: str, value
) -> None:
    section_array_input_data[column] = value
    input_df = pd.DataFrame(section_array_input_data)

    with pytest.raises(pa.errors.SchemaErrors):
        SectionArray(input_df, sagging_parameter=2_000, sagging_temperature=15)


def test_create_section_array__insulator_length_for_tension_support(
    section_array_input_data: dict,
) -> None:
    section_array_input_data["suspension"] = [False, False, True, False]
    section_array_input_data["insulator_length"] = [0.5, 0.5, 0.5, 0.5]
    input_df = pd.DataFrame(section_array_input_data)

    with pytest.raises(pa.errors.SchemaErrors):
        SectionArray(input_df, sagging_parameter=2_000, sagging_temperature=15)


def test_compute_elevation_difference() -> None:
    # I modify data to have more meaning here and understand results
    data = {
        "name": ["support 1", "2", "three", "support 4"],
        "suspension": [False, True, True, False],
        "conductor_attachment_altitude": [50.0, 40.0, 20.0, 10.0],
        "crossarm_length": [
            5.0,
        ]
        * 4,
        "line_angle": [
            0,
        ]
        * 4,
        "insulator_length": [0, 4.0, 3.0, 0],
        "span_length": [50, 100, 500, np.nan],
    }

    df = pd.DataFrame(data)

    section_array = SectionArray(
        df, sagging_parameter=2_000, sagging_temperature=15
    )

    elevation_difference = section_array.compute_elevation_difference()

    assert_allclose(
        elevation_difference, np.array([-10.0, -20.0, -10.0, np.nan])
    )


def test_section_array__data(section_array_input_data: dict) -> None:
    df = pd.DataFrame(section_array_input_data)
    section_array = SectionArray(
        data=df, sagging_parameter=2_000, sagging_temperature=15
    )
    inner_data = section_array._data.copy()

    exported_data = section_array.data

    expected_data = pd.DataFrame(
        {
            "name": ["support 1", "2", "three", "support 4"],
            "suspension": [False, True, True, False],
            "conductor_attachment_altitude": [2.2, 5, -0.12, 0],
            "crossarm_length": [10, 12.1, 10, 10.1],
            "line_angle": [0, 360, 90.1, -90.2],
            "insulator_length": [0, 4, 3.2, 0],
            "span_length": [1, 500.2, 500.05, np.nan],
<<<<<<< HEAD
            "elevation_difference": [-1.2, -4.32, 3.32, np.nan],
            "sagging_parameter": [2_000.0, 2_000.0, 2_000.0, np.nan],
=======
            "elevation_difference": [2.8, -5.12, 0.12, np.nan],
            "sagging_parameter": [2_000] * 4,
>>>>>>> 21e92dc2
            "sagging_temperature": [15] * 4,
        },
    )

    assert_frame_equal(exported_data, expected_data, atol=1e-07)
    # section_array inner data shouldn't have been modified
    assert_frame_equal(section_array._data, inner_data)


def test_section_array__data_without_sagging_properties(
    section_array_input_data: dict,
) -> None:
    df = pd.DataFrame(section_array_input_data)

    section_array_without_temperature = SectionArray(
        data=df, sagging_parameter=2_000
    )
    with pytest.raises(AttributeError):
        section_array_without_temperature.data

    section_array_without_parameter = SectionArray(
        data=df, sagging_temperature=15
    )
    with pytest.raises(AttributeError):
        section_array_without_parameter.data


def test_section_array__data_original(section_array_input_data: dict) -> None:
    df = pd.DataFrame(section_array_input_data)
    section_array = SectionArray(data=df)

    exported_data = section_array.data_original

    expected_data = pd.DataFrame(
        {
            "name": ["support 1", "2", "three", "support 4"],
            "suspension": [False, True, True, False],
            "conductor_attachment_altitude": [2.2, 5, -0.12, 0],
            "crossarm_length": [10, 12.1, 10, 10.1],
            "line_angle": [0, 360, 90.1, -90.2],
            "insulator_length": [0, 4, 3.2, 0],
            "span_length": [1, 500.2, 500.05, np.nan],
        },
    )

    assert_frame_equal(exported_data, expected_data, atol=1e-07)


def test_create_cable_array__with_floats(
    cable_array_input_data: dict,
) -> None:
    input_df = pd.DataFrame(cable_array_input_data)
    cable = CableArray(input_df)

    assert_frame_equal(cable._data, input_df, check_dtype=False, atol=1e-07)
    expected_result_SI_units = pd.DataFrame(
        {
            "section": [345.5e-6],
            "diameter": [22.4e-3],
            "linear_weight": [9.6],
            "young_modulus": [59e9],
            "dilatation_coefficient": [23e-6],
            "temperature_reference": [15],
            "a0": [0],
            "a1": [59e9],
            "a2": [0],
            "a3": [0],
            "a4": [0],
            "b0": [0],
            "b1": [0],
            "b2": [0],
            "b3": [0],
            "b4": [0],
        }
    )
    assert_frame_equal(
        cable.data, expected_result_SI_units, check_dtype=False, atol=1e-07
    )


@pytest.mark.parametrize(
    "column",
    [
        "section",
        "diameter",
        "linear_weight",
        "young_modulus",
        "dilatation_coefficient",
        "temperature_reference",
    ],
)
def test_create_cable_array__missing_column(
    cable_array_input_data: dict, column: str
) -> None:
    del cable_array_input_data[column]
    input_df = pd.DataFrame(cable_array_input_data)

    with pytest.raises(pa.errors.SchemaErrors):
        CableArray(input_df)


@pytest.mark.parametrize(
    "column,value",
    [
        ("section", ["1,2"]),
        ("diameter", ["1,2"]),
        ("linear_weight", ["1,2"]),
        ("young_modulus", ["1,2"]),
        ("dilatation_coefficient", ["1,2"]),
        ("temperature_reference", ["1,2"]),
    ],
)
def test_create_cable_array__wrong_type(
    cable_array_input_data: dict, column: str, value
) -> None:
    cable_array_input_data[column] = value
    input_df = pd.DataFrame(cable_array_input_data)

    with pytest.raises(pa.errors.SchemaErrors):
        CableArray(input_df)


def test_create_cable_array__extra_column(
    cable_array_input_data: dict,
) -> None:
    cable_array_input_data["extra column"] = [0]

    input_df = pd.DataFrame(cable_array_input_data)

    section = CableArray(input_df)

    assert "extra column" not in section._data.columns


def test_create_weather_array__negative_ice() -> None:
    input_data_with_negative_ice = {
        "ice_thickness": [1, -5.0, -0.0001],
        "wind_pressure": [240.12, 0, -240.13],
    }
    input_df = pd.DataFrame(input_data_with_negative_ice)

    with pytest.raises(pa.errors.SchemaErrors):
        WeatherArray(input_df)<|MERGE_RESOLUTION|>--- conflicted
+++ resolved
@@ -219,13 +219,8 @@
             "line_angle": [0, 360, 90.1, -90.2],
             "insulator_length": [0, 4, 3.2, 0],
             "span_length": [1, 500.2, 500.05, np.nan],
-<<<<<<< HEAD
             "elevation_difference": [-1.2, -4.32, 3.32, np.nan],
             "sagging_parameter": [2_000.0, 2_000.0, 2_000.0, np.nan],
-=======
-            "elevation_difference": [2.8, -5.12, 0.12, np.nan],
-            "sagging_parameter": [2_000] * 4,
->>>>>>> 21e92dc2
             "sagging_temperature": [15] * 4,
         },
     )
