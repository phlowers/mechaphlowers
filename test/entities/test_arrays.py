--- conflicted
+++ resolved
@@ -337,7 +337,6 @@
 		CableArray(input_df)
 
 
-<<<<<<< HEAD
 def test_create_cable_array__extra_column(
 	cable_array_input_data: dict,
 ) -> None:
@@ -350,7 +349,8 @@
 	section = CableArray(input_df)
 
 	assert "extra column" not in section._data.columns
-=======
+
+
 def test_cable_array__get_poly_coefs() -> None:
 	input_df: pdt.DataFrame[CableArrayInput] = pdt.DataFrame(
 		{
@@ -372,7 +372,6 @@
 	polynomial = cable_array.stress_strain_polynomial
 	expected_coefs = np.array([3, 10, 25, 400, 1000]) * 1e9
 	assert np.array_equal(polynomial.coef, expected_coefs)
->>>>>>> 114c717b
 
 
 def test_create_weather_array__negative_ice() -> None:
