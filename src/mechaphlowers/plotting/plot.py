--- conflicted
+++ resolved
@@ -37,8 +37,6 @@
                 'color': color,
             },
             line={'color': color, 'width': width},
-<<<<<<< HEAD
-=======
             name=name,
         ),
     )
@@ -65,7 +63,6 @@
                 'color': color,
             },
             line={'color': color, 'width': width},
->>>>>>> 21e92dc2
             name=name,
         )
     )
