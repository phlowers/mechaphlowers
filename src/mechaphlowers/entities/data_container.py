from dataclasses import dataclass
import dataclasses
from typing import Optional
import numpy as np
from numpy.polynomial import Polynomial as Poly

from mechaphlowers.entities.arrays import (
	CableArray,
	SectionArray,
	WeatherArray,
)


@dataclass
class DataCable:

	cable_section_area: np.float64
	cable_section_area_conductor: np.float64
	diameter: np.float64
	linear_weight: np.float64
	young_modulus: np.float64
	# young_modulus_conductor: np.float64 
	young_modulus_heart: Optional[np.float64]
	dilatation_coefficient: np.float64
	dilatation_coefficient_conductor: Optional[np.float64]
	dilatation_coefficient_heart: Optional[np.float64]
	temperature_reference: np.float64
	polynomial_conductor: Poly
	polynomial_heart: Poly
	is_bimetallic: bool

	def __init__(self, **kwargs):
		names = set([f.name for f in dataclasses.fields(self)])
		for k, v in kwargs.items():
			if k in names:
				setattr(self, k, v)

class DataContainer:
	"""This class contains data from SectionArray, CableArray and WeatherArray.
	It allows SectionDataFrame to store all data in one class instead of three separate classes.
	Data is stored as attributes, allowing the use of .__dict__() method.

	"""

	def __init__(self) -> None:
		self.support_name: np.ndarray
		self.suspension: np.ndarray
		self.conductor_attachment_altitude: np.ndarray
		self.crossarm_length: np.ndarray
		self.line_angle: np.ndarray
		self.insulator_length: np.ndarray
		self.span_length: np.ndarray
		self.elevation_difference: np.ndarray
		self.sagging_parameter: np.ndarray
		self.sagging_temperature: np.ndarray

		self.cable_section_area: np.float64
<<<<<<< HEAD
		cable_section_area_conductor: np.float64
=======
		self.cable_section_area_conductor: np.float64
>>>>>>> 10ce02ed
		self.diameter: np.float64
		self.linear_weight: np.float64
		self.young_modulus: np.float64
		self.young_modulus_heart: np.float64
		self.dilatation_coefficient: np.float64
		self.dilatation_coefficient_conductor: np.float64
		self.dilatation_coefficient_heart: np.float64
		self.temperature_reference: np.float64
		self.is_bimetallic: bool

		self.polynomial_conductor: Poly
		self.polynomial_heart: Poly

		self.ice_thickness: np.ndarray
		self.wind_pressure: np.ndarray

	def add_section_array(self, section_array: SectionArray) -> None:
		"""Take as argument a SectionArray, and add all data into its attributes"""
		self.support_name = section_array.data.name.to_numpy()
		self.suspension = section_array.data.suspension.to_numpy()
		self.conductor_attachment_altitude = (
			section_array.data.conductor_attachment_altitude.to_numpy()
		)
		self.crossarm_length = section_array.data.crossarm_length.to_numpy()
		self.line_angle = section_array.data.line_angle.to_numpy()
		self.insulator_length = section_array.data.insulator_length.to_numpy()
		self.span_length = section_array.data.span_length.to_numpy()
		self.elevation_difference = (
			section_array.data.elevation_difference.to_numpy()
		)
		self.sagging_parameter = (
			section_array.data.sagging_parameter.to_numpy()
		)
		self.sagging_temperature = (
			section_array.data.sagging_temperature.to_numpy()
		)

	def add_cable_array(self, cable_array: CableArray) -> None:
		"""Take as argument a CableArray, and add all data into its attributes.
		CableArray having only one row, we only keep data as np.float.
		The stress-strain polynomial is created, the coefficients are not kept.

		Args:
			cable_array (CableArray): the CableArray that contains data.

		Raises:
			NotImplementedError: raises error if CableArray does not have exactly one row.
		"""

		if len(cable_array.data.section) != 1:
			raise NotImplementedError("CableArray should only contain one row")
		self.cable_section_area = cable_array.data.section[0]
		self.diameter = cable_array.data.diameter[0]
		self.linear_weight = cable_array.data.linear_weight[0]
		self.young_modulus = cable_array.data.young_modulus[0]
		self.dilatation_coefficient = cable_array.data.dilatation_coefficient[
			0
		]
		# TODO: Better way to do this + choose if need ot remove dilatation_coef?
		if "section_conductor" in cable_array.data:
			self.cable_section_area_conductor = cable_array.data.section_conductor[
				0
			]
		if "young_modulus_heart" in cable_array.data:
			self.young_modulus_heart = cable_array.data.young_modulus_heart[
				0
			]
		if "dilatation_coefficient_conductor" in cable_array.data:
			self.dilatation_coefficient_conductor = cable_array.data.dilatation_coefficient_conductor[
				0
			]
		if "dilatation_coefficient_heart" in cable_array.data:
			self.dilatation_coefficient_heart = cable_array.data.dilatation_coefficient_heart[
				0
			]
		self.temperature_reference = cable_array.data.temperature_reference[0]
		self.is_bimetallic = cable_array.data.is_bimetallic[0]

		self.polynomial_conductor = Poly(
			[
				cable_array.data.a0[0],
				cable_array.data.a1[0],
				cable_array.data.a2[0],
				cable_array.data.a3[0],
				cable_array.data.a4[0],
			]
		)

		self.polynomial_heart = Poly(
			[
				cable_array.data.b0[0],
				cable_array.data.b1[0],
				cable_array.data.b2[0],
				cable_array.data.b3[0],
				cable_array.data.b4[0],
			]
		)

	def add_weather_array(self, weather_array: WeatherArray) -> None:
		"""Take as argument a WeatherArray, and add all data into its attributes"""
		self.ice_thickness = weather_array.data.ice_thickness.to_numpy()
		self.wind_pressure = weather_array.data.wind_pressure.to_numpy()

	@property
	def data_cable(self) -> DataCable:
		return DataCable(**self.__dict__)



def factory_data_container(
	section_array: SectionArray,
	cable_array: CableArray,
	weather_array: WeatherArray,
) -> DataContainer:
	"""Function that creates a DataContainer from arrays.

	Args:
		section_array (SectionArray): SectionArray
		cable_array (CableArray): CableArray
		weather_array (WeatherArray): WeatherArray

	Returns:
		DataContainer: DataContainer instance that contains data from the input arrays
	"""
	data_container = DataContainer()
	data_container.add_section_array(section_array)
	data_container.add_cable_array(cable_array)
	data_container.add_weather_array(weather_array)
	return data_container
<|MERGE_RESOLUTION|>--- conflicted
+++ resolved
@@ -27,7 +27,6 @@
 	temperature_reference: np.float64
 	polynomial_conductor: Poly
 	polynomial_heart: Poly
-	is_bimetallic: bool
 
 	def __init__(self, **kwargs):
 		names = set([f.name for f in dataclasses.fields(self)])
@@ -55,11 +54,7 @@
 		self.sagging_temperature: np.ndarray
 
 		self.cable_section_area: np.float64
-<<<<<<< HEAD
-		cable_section_area_conductor: np.float64
-=======
 		self.cable_section_area_conductor: np.float64
->>>>>>> 10ce02ed
 		self.diameter: np.float64
 		self.linear_weight: np.float64
 		self.young_modulus: np.float64
@@ -68,7 +63,6 @@
 		self.dilatation_coefficient_conductor: np.float64
 		self.dilatation_coefficient_heart: np.float64
 		self.temperature_reference: np.float64
-		self.is_bimetallic: bool
 
 		self.polynomial_conductor: Poly
 		self.polynomial_heart: Poly
@@ -136,7 +130,6 @@
 				0
 			]
 		self.temperature_reference = cable_array.data.temperature_reference[0]
-		self.is_bimetallic = cable_array.data.is_bimetallic[0]
 
 		self.polynomial_conductor = Poly(
 			[
