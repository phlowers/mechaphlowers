import dataclasses
from dataclasses import dataclass
from typing import Optional

import numpy as np
from numpy.polynomial import Polynomial as Poly

from mechaphlowers.entities.arrays import (
    CableArray,
    SectionArray,
    WeatherArray,
)


@dataclass
class DataCable:
	cable_section_area: np.float64
	cable_section_area_conductor: np.float64  # necessary?
	diameter: np.float64
	linear_weight: np.float64
	young_modulus: np.float64
	# young_modulus_conductor: np.float64
	young_modulus_conductor: Optional[np.float64]
	young_modulus_heart: Optional[np.float64]
	dilatation_coefficient: np.float64
	dilatation_coefficient_conductor: Optional[np.float64]
	dilatation_coefficient_heart: Optional[np.float64]
	temperature_reference: np.float64
	polynomial_conductor: Poly
	polynomial_heart: Poly

	def __init__(self, **kwargs):
		names = set([f.name for f in dataclasses.fields(self)])
		for k, v in kwargs.items():
			if k in names:
				setattr(self, k, v)


class DataContainer:
<<<<<<< HEAD
	"""This class contains data from SectionArray, CableArray and WeatherArray.
	It allows SectionDataFrame to store all data in one class instead of three separate classes.
	Data is stored as attributes, allowing the use of .__dict__() method.

	"""

	def __init__(self) -> None:
		self.support_name: np.ndarray
		self.suspension: np.ndarray
		self.conductor_attachment_altitude: np.ndarray
		self.crossarm_length: np.ndarray
		self.line_angle: np.ndarray
		self.insulator_length: np.ndarray
		self.span_length: np.ndarray
		self.elevation_difference: np.ndarray
		self.sagging_parameter: np.ndarray
		self.sagging_temperature: np.ndarray

		self.cable_section_area: np.float64
		self.cable_section_area_conductor: np.float64
		self.diameter: np.float64
		self.linear_weight: np.float64
		self.young_modulus: np.float64
		self.young_modulus_conductor: np.float64
		self.young_modulus_heart: np.float64
		self.dilatation_coefficient: np.float64
		self.dilatation_coefficient_conductor: np.float64
		self.dilatation_coefficient_heart: np.float64
		self.temperature_reference: np.float64

		self.polynomial_conductor: Poly
		self.polynomial_heart: Poly

		self.ice_thickness: np.ndarray
		self.wind_pressure: np.ndarray

	def add_section_array(self, section_array: SectionArray) -> None:
		"""Take as argument a SectionArray, and add all data into its attributes"""
		self.support_name = section_array.data.name.to_numpy()
		self.suspension = section_array.data.suspension.to_numpy()
		self.conductor_attachment_altitude = (
			section_array.data.conductor_attachment_altitude.to_numpy()
		)
		self.crossarm_length = section_array.data.crossarm_length.to_numpy()
		self.line_angle = section_array.data.line_angle.to_numpy()
		self.insulator_length = section_array.data.insulator_length.to_numpy()
		self.span_length = section_array.data.span_length.to_numpy()
		self.elevation_difference = (
			section_array.data.elevation_difference.to_numpy()
		)
		self.sagging_parameter = (
			section_array.data.sagging_parameter.to_numpy()
		)
		self.sagging_temperature = (
			section_array.data.sagging_temperature.to_numpy()
		)

	def add_cable_array(self, cable_array: CableArray) -> None:
		"""Take as argument a CableArray, and add all data into its attributes.
		CableArray having only one row, we only keep data as np.float.
		The stress-strain polynomial is created, the coefficients are not kept.

		Args:
			cable_array (CableArray): the CableArray that contains data.

		Raises:
			NotImplementedError: raises error if CableArray does not have exactly one row.
		"""

		if len(cable_array.data.section) != 1:
			raise NotImplementedError("CableArray should only contain one row")
		self.cable_section_area = cable_array.data.section[0]
		self.diameter = cable_array.data.diameter[0]
		self.linear_weight = cable_array.data.linear_weight[0]
		self.young_modulus = cable_array.data.young_modulus[0]
		self.dilatation_coefficient = cable_array.data.dilatation_coefficient[
			0
		]
		# TODO: Better way to do this + choose if need ot remove dilatation_coef?
		if "section_conductor" in cable_array.data:
			self.cable_section_area_conductor = (
				cable_array.data.section_conductor[0]
			)
		if "young_modulus_heart" in cable_array.data:
			self.young_modulus_heart = cable_array.data.young_modulus_heart[0]
		if "young_modulus_conductor" in cable_array.data:
			self.young_modulus_conductor = (
				cable_array.data.young_modulus_conductor[0]
			)
		if "dilatation_coefficient_conductor" in cable_array.data:
			self.dilatation_coefficient_conductor = (
				cable_array.data.dilatation_coefficient_conductor[0]
			)
		if "dilatation_coefficient_heart" in cable_array.data:
			self.dilatation_coefficient_heart = (
				cable_array.data.dilatation_coefficient_heart[0]
			)
		self.temperature_reference = cable_array.data.temperature_reference[0]

		self.polynomial_conductor = Poly(
			[
				cable_array.data.a0[0],
				cable_array.data.a1[0],
				cable_array.data.a2[0],
				cable_array.data.a3[0],
				cable_array.data.a4[0],
			]
		)

		self.polynomial_heart = Poly(
			[
				cable_array.data.b0[0],
				cable_array.data.b1[0],
				cable_array.data.b2[0],
				cable_array.data.b3[0],
				cable_array.data.b4[0],
			]
		)

	def add_weather_array(self, weather_array: WeatherArray) -> None:
		"""Take as argument a WeatherArray, and add all data into its attributes"""
		self.ice_thickness = weather_array.data.ice_thickness.to_numpy()
		self.wind_pressure = weather_array.data.wind_pressure.to_numpy()
=======
    """This class contains data from SectionArray, CableArray and WeatherArray.
    It allows SectionDataFrame to store all data in one class instead of three separate classes.
    Data is stored as attributes, allowing the use of .__dict__() method.

    """

    def __init__(self) -> None:
        self.support_name: np.ndarray
        self.suspension: np.ndarray
        self.conductor_attachment_altitude: np.ndarray
        self.crossarm_length: np.ndarray
        self.line_angle: np.ndarray
        self.insulator_length: np.ndarray
        self.span_length: np.ndarray
        self.elevation_difference: np.ndarray
        self.sagging_parameter: np.ndarray
        self.sagging_temperature: np.ndarray

        self.cable_section_area: np.float64
        self.diameter: np.float64
        self.linear_weight: np.float64
        self.young_modulus: np.float64
        self.dilatation_coefficient: np.float64
        self.temperature_reference: np.float64

        self.polynomial_conductor: Poly
        self.polynomial_heart: Poly

        self.ice_thickness: np.ndarray
        self.wind_pressure: np.ndarray

    def update_from_dict(self, data: dict) -> None:
        """Update the attributes of the instance based on a dictionary.

        Args:
                data (dict): Dictionary containing attribute names as keys and their values.
        """
        for key, value in data.items():
            if hasattr(self, key):
                setattr(self, key, value)

    def add_section_array(self, section_array: SectionArray) -> None:
        """Take as argument a SectionArray, and add all data into its attributes"""
        self.support_name = section_array.data.name.to_numpy()
        self.suspension = section_array.data.suspension.to_numpy()
        self.conductor_attachment_altitude = (
            section_array.data.conductor_attachment_altitude.to_numpy()
        )
        self.crossarm_length = section_array.data.crossarm_length.to_numpy()
        self.line_angle = section_array.data.line_angle.to_numpy()
        self.insulator_length = section_array.data.insulator_length.to_numpy()
        self.span_length = section_array.data.span_length.to_numpy()
        self.elevation_difference = (
            section_array.data.elevation_difference.to_numpy()
        )
        self.sagging_parameter = (
            section_array.data.sagging_parameter.to_numpy()
        )
        self.sagging_temperature = (
            section_array.data.sagging_temperature.to_numpy()
        )

    def add_cable_array(self, cable_array: CableArray) -> None:
        """Take as argument a CableArray, and add all data into its attributes.
        CableArray having only one row, we only keep data as np.float.
        The stress-strain polynomial is created, the coefficients are not kept.

        Args:
                cable_array (CableArray): the CableArray that contains data.

        Raises:
                NotImplementedError: raises error if CableArray does not have exactly one row.
        """

        if len(cable_array.data.section) != 1:
            raise NotImplementedError("CableArray should only contain one row")
        self.cable_section_area = cable_array.data.section[0]
        self.diameter = cable_array.data.diameter[0]
        self.linear_weight = cable_array.data.linear_weight[0]
        self.young_modulus = cable_array.data.young_modulus[0]
        self.dilatation_coefficient = cable_array.data.dilatation_coefficient[
            0
        ]
        self.temperature_reference = cable_array.data.temperature_reference[0]

        self.polynomial_conductor = Poly(
            [
                cable_array.data.a0[0],
                cable_array.data.a1[0],
                cable_array.data.a2[0],
                cable_array.data.a3[0],
                cable_array.data.a4[0],
            ]
        )

        self.polynomial_heart = Poly(
            [
                cable_array.data.b0[0],
                cable_array.data.b1[0],
                cable_array.data.b2[0],
                cable_array.data.b3[0],
                cable_array.data.b4[0],
            ]
        )

    def add_weather_array(self, weather_array: WeatherArray) -> None:
        """Take as argument a WeatherArray, and add all data into its attributes"""
        self.ice_thickness = weather_array.data.ice_thickness.to_numpy()
        self.wind_pressure = weather_array.data.wind_pressure.to_numpy()
>>>>>>> 0da0b63a

	@property
	def data_cable(self) -> DataCable:
		return DataCable(**self.__dict__)


def factory_data_container(
    section_array: SectionArray,
    cable_array: CableArray,
    weather_array: WeatherArray,
) -> DataContainer:
    """Function that creates a DataContainer from arrays.

    Args:
            section_array (SectionArray): SectionArray
            cable_array (CableArray): CableArray
            weather_array (WeatherArray): WeatherArray

    Returns:
            DataContainer: DataContainer instance that contains data from the input arrays
    """
    data_container = DataContainer()
    data_container.add_section_array(section_array)
    data_container.add_cable_array(cable_array)
    data_container.add_weather_array(weather_array)
    return data_container<|MERGE_RESOLUTION|>--- conflicted
+++ resolved
@@ -14,154 +14,29 @@
 
 @dataclass
 class DataCable:
-	cable_section_area: np.float64
-	cable_section_area_conductor: np.float64  # necessary?
-	diameter: np.float64
-	linear_weight: np.float64
-	young_modulus: np.float64
-	# young_modulus_conductor: np.float64
-	young_modulus_conductor: Optional[np.float64]
-	young_modulus_heart: Optional[np.float64]
-	dilatation_coefficient: np.float64
-	dilatation_coefficient_conductor: Optional[np.float64]
-	dilatation_coefficient_heart: Optional[np.float64]
-	temperature_reference: np.float64
-	polynomial_conductor: Poly
-	polynomial_heart: Poly
+    cable_section_area: np.float64
+    cable_section_area_conductor: np.float64  # necessary?
+    diameter: np.float64
+    linear_weight: np.float64
+    young_modulus: np.float64
+    # young_modulus_conductor: np.float64
+    young_modulus_conductor: Optional[np.float64]
+    young_modulus_heart: Optional[np.float64]
+    dilatation_coefficient: np.float64
+    dilatation_coefficient_conductor: Optional[np.float64]
+    dilatation_coefficient_heart: Optional[np.float64]
+    temperature_reference: np.float64
+    polynomial_conductor: Poly
+    polynomial_heart: Poly
 
-	def __init__(self, **kwargs):
-		names = set([f.name for f in dataclasses.fields(self)])
-		for k, v in kwargs.items():
-			if k in names:
-				setattr(self, k, v)
+    def __init__(self, **kwargs):
+        names = set([f.name for f in dataclasses.fields(self)])
+        for k, v in kwargs.items():
+            if k in names:
+                setattr(self, k, v)
 
 
 class DataContainer:
-<<<<<<< HEAD
-	"""This class contains data from SectionArray, CableArray and WeatherArray.
-	It allows SectionDataFrame to store all data in one class instead of three separate classes.
-	Data is stored as attributes, allowing the use of .__dict__() method.
-
-	"""
-
-	def __init__(self) -> None:
-		self.support_name: np.ndarray
-		self.suspension: np.ndarray
-		self.conductor_attachment_altitude: np.ndarray
-		self.crossarm_length: np.ndarray
-		self.line_angle: np.ndarray
-		self.insulator_length: np.ndarray
-		self.span_length: np.ndarray
-		self.elevation_difference: np.ndarray
-		self.sagging_parameter: np.ndarray
-		self.sagging_temperature: np.ndarray
-
-		self.cable_section_area: np.float64
-		self.cable_section_area_conductor: np.float64
-		self.diameter: np.float64
-		self.linear_weight: np.float64
-		self.young_modulus: np.float64
-		self.young_modulus_conductor: np.float64
-		self.young_modulus_heart: np.float64
-		self.dilatation_coefficient: np.float64
-		self.dilatation_coefficient_conductor: np.float64
-		self.dilatation_coefficient_heart: np.float64
-		self.temperature_reference: np.float64
-
-		self.polynomial_conductor: Poly
-		self.polynomial_heart: Poly
-
-		self.ice_thickness: np.ndarray
-		self.wind_pressure: np.ndarray
-
-	def add_section_array(self, section_array: SectionArray) -> None:
-		"""Take as argument a SectionArray, and add all data into its attributes"""
-		self.support_name = section_array.data.name.to_numpy()
-		self.suspension = section_array.data.suspension.to_numpy()
-		self.conductor_attachment_altitude = (
-			section_array.data.conductor_attachment_altitude.to_numpy()
-		)
-		self.crossarm_length = section_array.data.crossarm_length.to_numpy()
-		self.line_angle = section_array.data.line_angle.to_numpy()
-		self.insulator_length = section_array.data.insulator_length.to_numpy()
-		self.span_length = section_array.data.span_length.to_numpy()
-		self.elevation_difference = (
-			section_array.data.elevation_difference.to_numpy()
-		)
-		self.sagging_parameter = (
-			section_array.data.sagging_parameter.to_numpy()
-		)
-		self.sagging_temperature = (
-			section_array.data.sagging_temperature.to_numpy()
-		)
-
-	def add_cable_array(self, cable_array: CableArray) -> None:
-		"""Take as argument a CableArray, and add all data into its attributes.
-		CableArray having only one row, we only keep data as np.float.
-		The stress-strain polynomial is created, the coefficients are not kept.
-
-		Args:
-			cable_array (CableArray): the CableArray that contains data.
-
-		Raises:
-			NotImplementedError: raises error if CableArray does not have exactly one row.
-		"""
-
-		if len(cable_array.data.section) != 1:
-			raise NotImplementedError("CableArray should only contain one row")
-		self.cable_section_area = cable_array.data.section[0]
-		self.diameter = cable_array.data.diameter[0]
-		self.linear_weight = cable_array.data.linear_weight[0]
-		self.young_modulus = cable_array.data.young_modulus[0]
-		self.dilatation_coefficient = cable_array.data.dilatation_coefficient[
-			0
-		]
-		# TODO: Better way to do this + choose if need ot remove dilatation_coef?
-		if "section_conductor" in cable_array.data:
-			self.cable_section_area_conductor = (
-				cable_array.data.section_conductor[0]
-			)
-		if "young_modulus_heart" in cable_array.data:
-			self.young_modulus_heart = cable_array.data.young_modulus_heart[0]
-		if "young_modulus_conductor" in cable_array.data:
-			self.young_modulus_conductor = (
-				cable_array.data.young_modulus_conductor[0]
-			)
-		if "dilatation_coefficient_conductor" in cable_array.data:
-			self.dilatation_coefficient_conductor = (
-				cable_array.data.dilatation_coefficient_conductor[0]
-			)
-		if "dilatation_coefficient_heart" in cable_array.data:
-			self.dilatation_coefficient_heart = (
-				cable_array.data.dilatation_coefficient_heart[0]
-			)
-		self.temperature_reference = cable_array.data.temperature_reference[0]
-
-		self.polynomial_conductor = Poly(
-			[
-				cable_array.data.a0[0],
-				cable_array.data.a1[0],
-				cable_array.data.a2[0],
-				cable_array.data.a3[0],
-				cable_array.data.a4[0],
-			]
-		)
-
-		self.polynomial_heart = Poly(
-			[
-				cable_array.data.b0[0],
-				cable_array.data.b1[0],
-				cable_array.data.b2[0],
-				cable_array.data.b3[0],
-				cable_array.data.b4[0],
-			]
-		)
-
-	def add_weather_array(self, weather_array: WeatherArray) -> None:
-		"""Take as argument a WeatherArray, and add all data into its attributes"""
-		self.ice_thickness = weather_array.data.ice_thickness.to_numpy()
-		self.wind_pressure = weather_array.data.wind_pressure.to_numpy()
-=======
     """This class contains data from SectionArray, CableArray and WeatherArray.
     It allows SectionDataFrame to store all data in one class instead of three separate classes.
     Data is stored as attributes, allowing the use of .__dict__() method.
@@ -181,10 +56,15 @@
         self.sagging_temperature: np.ndarray
 
         self.cable_section_area: np.float64
+        self.cable_section_area_conductor: np.float64
         self.diameter: np.float64
         self.linear_weight: np.float64
         self.young_modulus: np.float64
+        self.young_modulus_conductor: np.float64
+        self.young_modulus_heart: np.float64
         self.dilatation_coefficient: np.float64
+        self.dilatation_coefficient_conductor: np.float64
+        self.dilatation_coefficient_heart: np.float64
         self.temperature_reference: np.float64
 
         self.polynomial_conductor: Poly
@@ -245,6 +125,25 @@
         self.dilatation_coefficient = cable_array.data.dilatation_coefficient[
             0
         ]
+        # TODO: Better way to do this + choose if need ot remove dilatation_coef?
+        if "section_conductor" in cable_array.data:
+            self.cable_section_area_conductor = (
+                cable_array.data.section_conductor[0]
+            )
+        if "young_modulus_heart" in cable_array.data:
+            self.young_modulus_heart = cable_array.data.young_modulus_heart[0]
+        if "young_modulus_conductor" in cable_array.data:
+            self.young_modulus_conductor = (
+                cable_array.data.young_modulus_conductor[0]
+            )
+        if "dilatation_coefficient_conductor" in cable_array.data:
+            self.dilatation_coefficient_conductor = (
+                cable_array.data.dilatation_coefficient_conductor[0]
+            )
+        if "dilatation_coefficient_heart" in cable_array.data:
+            self.dilatation_coefficient_heart = (
+                cable_array.data.dilatation_coefficient_heart[0]
+            )
         self.temperature_reference = cable_array.data.temperature_reference[0]
 
         self.polynomial_conductor = Poly(
@@ -271,11 +170,10 @@
         """Take as argument a WeatherArray, and add all data into its attributes"""
         self.ice_thickness = weather_array.data.ice_thickness.to_numpy()
         self.wind_pressure = weather_array.data.wind_pressure.to_numpy()
->>>>>>> 0da0b63a
 
-	@property
-	def data_cable(self) -> DataCable:
-		return DataCable(**self.__dict__)
+    @property
+    def data_cable(self) -> DataCable:
+        return DataCable(**self.__dict__)
 
 
 def factory_data_container(
