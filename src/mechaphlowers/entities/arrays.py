--- conflicted
+++ resolved
@@ -46,57 +46,6 @@
 
 
 class SectionArray(ElementArray):
-<<<<<<< HEAD
-    """Description of an overhead line section.
-
-    Args:
-        data: Input data
-        sagging_parameter: Sagging parameter
-        sagging_temperature: Sagging temperature, in Celsius degrees
-    """
-
-    @pa.check_types(lazy=True)
-    def __init__(
-        self,
-        data: pdt.DataFrame[SectionArrayInput],
-        sagging_parameter: float | None = None,
-        sagging_temperature: float | None = None,
-    ) -> None:
-        super().__init__(data)
-        self.sagging_parameter = sagging_parameter
-        self.sagging_temperature = sagging_temperature
-
-    @property
-    def _input_columns(self) -> list[str]:
-        metadata = SectionArrayInput.get_metadata()
-        return metadata["SectionArrayInput"]["columns"].keys()  # type: ignore
-
-    def compute_elevation_difference(self) -> np.ndarray:
-        left_support_height = self._data["conductor_attachment_altitude"]
-        right_support_height = self._data["conductor_attachment_altitude"].shift(
-            periods=-1
-        )
-        return (left_support_height - right_support_height).to_numpy()
-
-    @property
-    def data(self) -> pd.DataFrame:
-        if self.sagging_parameter is None or self.sagging_temperature is None:
-            raise AttributeError(
-                "Cannot return data: sagging_parameter and sagging_temperature are needed"
-            )
-        else:
-            return self._data.assign(
-                elevation_difference=self.compute_elevation_difference(),
-                sagging_parameter=self.sagging_parameter,
-                sagging_temperature=self.sagging_temperature,
-            )
-
-    @property
-    def data_alone(self) -> pd.DataFrame:
-        return self._data.assign(
-            elevation_difference=self.compute_elevation_difference()
-        )
-=======
 	"""Description of an overhead line section.
 
 	Args:
@@ -127,20 +76,29 @@
 			- self._data["insulator_length"]
 		)
 		right_support_height = left_support_height.shift(periods=-1)
-
 		return (right_support_height - left_support_height).to_numpy()
 
 	@property
 	def data(self) -> pd.DataFrame:
+		if self.sagging_parameter is None or self.sagging_temperature is None:
+			raise AttributeError(
+				"Cannot return data: sagging_parameter and sagging_temperature are needed"
+			)
+		else:
+			return self._data.assign(
+				elevation_difference=self.compute_elevation_difference(),
+				sagging_parameter=self.sagging_parameter,
+				sagging_temperature=self.sagging_temperature,
+			)
+
+	@property
+	def data_alone(self) -> pd.DataFrame:
 		return self._data.assign(
-			elevation_difference=self.compute_elevation_difference(),
-			sagging_parameter=self.sagging_parameter,
-			sagging_temperature=self.sagging_temperature,
+			elevation_difference=self.compute_elevation_difference()
 		)
 
 	def __copy__(self):
 		copy_obj = super().__copy__()
 		copy_obj.sagging_parameter = self.sagging_parameter
 		copy_obj.sagging_temperature = self.sagging_temperature
-		return copy_obj
->>>>>>> bc4f5ec7
+		return copy_obj