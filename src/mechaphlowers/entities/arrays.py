--- conflicted
+++ resolved
@@ -4,12 +4,8 @@
 # file, You can obtain one at http://mozilla.org/MPL/2.0/.
 # SPDX-License-Identifier: MPL-2.0
 
-<<<<<<< HEAD
 from abc import ABC
-=======
 import logging
-from abc import ABC, abstractmethod
->>>>>>> 1269274f
 
 import numpy as np
 import pandas as pd
@@ -124,11 +120,8 @@
         super().__init__(data)  # type: ignore[arg-type]
         self.sagging_parameter = sagging_parameter
         self.sagging_temperature = sagging_temperature
-<<<<<<< HEAD
         self.input_units = {"line_angle": "deg"}
-=======
         logger.debug("Section Array initialized.")
->>>>>>> 1269274f
 
     def compute_elevation_difference(self) -> np.ndarray:
         left_support_height = self._data["conductor_attachment_altitude"]
