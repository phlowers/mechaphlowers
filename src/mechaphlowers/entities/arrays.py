# Copyright (c) 2025, RTE (http://www.rte-france.com)
# This Source Code Form is subject to the terms of the Mozilla Public
# License, v. 2.0. If a copy of the MPL was not distributed with this
# file, You can obtain one at http://mozilla.org/MPL/2.0/.
# SPDX-License-Identifier: MPL-2.0

from abc import ABC, abstractmethod
from typing import Type

import numpy as np
import pandas as pd
import pandera as pa
<<<<<<< HEAD
=======
from numpy.polynomial import Polynomial as Poly
from pandera.typing import pandas as pdt
>>>>>>> 114c717b

from mechaphlowers.entities.schemas import (
	CableArrayInput,
	SectionArrayInput,
	WeatherArrayInput,
)


class ElementArray(ABC):
	array_input_type: Type[pa.DataFrameModel]

	def __init__(self, data: pd.DataFrame) -> None:
		_data = self._drop_extra_columns(data)
		self._data: pd.DataFrame = _data

	def _drop_extra_columns(self, input_data: pd.DataFrame) -> pd.DataFrame:
		"""Return a copy of the input pdt.DataFrame, without irrelevant columns.

		Note: This has no impact on the input pdt.DataFrame.
		"""
		# We need to convert Model into Schema because the strict attribute doesn't exist for Model
		array_input_schema = self.array_input_type.to_schema()
		array_input_schema.strict = 'filter'
		return array_input_schema.validate(input_data, lazy=True)

	def __str__(self) -> str:
		return self._data.to_string()

	def __copy__(self):
		return type(self)(self._data)

	@property
	@abstractmethod
	def data(self) -> pd.DataFrame:
		"""Dataframe with updated data: SI units and added columns"""

	@property
	def data_original(self) -> pd.DataFrame:
		"""Original dataframe with the exact same data as input:
		original units and no columns added
		"""
		return self._data


class SectionArray(ElementArray):
	"""Description of an overhead line section.

	Args:
	    data: Input data
	    sagging_parameter: Sagging parameter
	    sagging_temperature: Sagging temperature, in Celsius degrees
	"""

	array_input_type: Type[pa.DataFrameModel] = SectionArrayInput

	def __init__(
		self,
		data: pd.DataFrame,
		sagging_parameter: float | None = None,
		sagging_temperature: float | None = None,
	) -> None:
		super().__init__(data)  # type: ignore[arg-type]
		self.sagging_parameter = sagging_parameter
		self.sagging_temperature = sagging_temperature

	def compute_elevation_difference(self) -> np.ndarray:
		left_support_height = (
			self._data["conductor_attachment_altitude"]
			- self._data["insulator_length"]
		)
		right_support_height = left_support_height.shift(periods=-1)
		return (right_support_height - left_support_height).to_numpy()

	@property
	def data(self) -> pd.DataFrame:
		if self.sagging_parameter is None or self.sagging_temperature is None:
			raise AttributeError(
				"Cannot return data: sagging_parameter and sagging_temperature are needed"
			)
		else:
			return self._data.assign(
				elevation_difference=self.compute_elevation_difference(),
				sagging_parameter=self.sagging_parameter,
				sagging_temperature=self.sagging_temperature,
			)

	def __copy__(self):
		copy_obj = super().__copy__()
		copy_obj.sagging_parameter = self.sagging_parameter
		copy_obj.sagging_temperature = self.sagging_temperature
		return copy_obj


class CableArray(ElementArray):
	"""Physical description of a cable.

	Args:
		data: Input data
	"""

	array_input_type: Type[pa.DataFrameModel] = CableArrayInput

	def __init__(
		self,
		data: pd.DataFrame,
	) -> None:
		super().__init__(data)  # type: ignore[arg-type]

	@property
	def data(self) -> pd.DataFrame:
		"""Returns a copy of self._data that converts values into SI units"""
		data_SI = self._data.copy()
		data_SI["section"] *= 1e-6
		data_SI["diameter"] *= 1e-3
		data_SI["young_modulus"] *= 1e9
		data_SI["dilatation_coefficient"] *= 1e-6

		for coef in ["a0", "a1", "a2", "a3", "a4"]:
			if coef in data_SI:
				data_SI[coef] *= 1e9
		return data_SI

<<<<<<< HEAD
=======
	@property
	def data_original_units(self) -> pd.DataFrame:
		return self._data

	@property
	def stress_strain_polynomial(self) -> Poly:
		"""Converts coefficients in the dataframe into polynomial"""
		coefs_poly = self.data.iloc[0][
			["a0", "a1", "a2", "a3", "a4"]
		].to_numpy()
		return Poly(coefs_poly)

>>>>>>> 114c717b

class WeatherArray(ElementArray):
	"""Weather-related data, such as wind and ice.

	They're typically used to compute weather-related loads on the cable.
	"""

	array_input_type: Type[pa.DataFrameModel] = WeatherArrayInput

	def __init__(
		self,
		data: pd.DataFrame,
	) -> None:
		super().__init__(data)  # type: ignore[arg-type]

	@property
	def data(self) -> pd.DataFrame:
		data_SI = self._data.copy()
		data_SI["ice_thickness"] *= 1e-2
		return data_SI<|MERGE_RESOLUTION|>--- conflicted
+++ resolved
@@ -10,11 +10,7 @@
 import numpy as np
 import pandas as pd
 import pandera as pa
-<<<<<<< HEAD
-=======
 from numpy.polynomial import Polynomial as Poly
-from pandera.typing import pandas as pdt
->>>>>>> 114c717b
 
 from mechaphlowers.entities.schemas import (
 	CableArrayInput,
@@ -137,12 +133,6 @@
 				data_SI[coef] *= 1e9
 		return data_SI
 
-<<<<<<< HEAD
-=======
-	@property
-	def data_original_units(self) -> pd.DataFrame:
-		return self._data
-
 	@property
 	def stress_strain_polynomial(self) -> Poly:
 		"""Converts coefficients in the dataframe into polynomial"""
@@ -150,8 +140,6 @@
 			["a0", "a1", "a2", "a3", "a4"]
 		].to_numpy()
 		return Poly(coefs_poly)
-
->>>>>>> 114c717b
 
 class WeatherArray(ElementArray):
 	"""Weather-related data, such as wind and ice.
