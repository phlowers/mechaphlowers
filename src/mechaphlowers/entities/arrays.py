--- conflicted
+++ resolved
@@ -13,11 +13,7 @@
 from numpy.polynomial import Polynomial as Poly
 from typing_extensions import Self, Type
 
-<<<<<<< HEAD
-from mechaphlowers.data.units import Q_, convert_mass_to_weight
-=======
 from mechaphlowers.data.units import Q_
->>>>>>> bf0b5ddb
 from mechaphlowers.entities.schemas import (
     CableArrayInput,
     SectionArrayInput,
@@ -68,11 +64,7 @@
         ```
 
         Args:
-<<<<<<< HEAD
-            dict_units (dict[str, str]): dictionary of columns names and corresponding units
-=======
             input_units (dict[str, str]): dictionary of columns names and corresponding units
->>>>>>> bf0b5ddb
         """
         self.input_units.update(input_units)
 
@@ -139,21 +131,12 @@
     @property
     def data(self) -> pd.DataFrame:
         data_output = super().data
-<<<<<<< HEAD
-        data_output["insulator_weight"] = convert_mass_to_weight(
-            data_output["insulator_mass"].to_numpy()
-        )
-        if "load_mass" in data_output:
-            data_output["load_weight"] = convert_mass_to_weight(
-                data_output["load_mass"].to_numpy()
-=======
         data_output["insulator_weight"] = (
             Q_(data_output["insulator_mass"].to_numpy(), "kg").to("N").m
         )
         if "load_mass" in data_output:
             data_output["load_weight"] = (
                 Q_(data_output["load_mass"].to_numpy(), "kg").to("N").m
->>>>>>> bf0b5ddb
             )
 
         if self.sagging_parameter is None or self.sagging_temperature is None:
@@ -203,7 +186,6 @@
         "b2": "Pa",
         "b3": "Pa",
         "b4": "Pa",
-<<<<<<< HEAD
         "diameter_heart": "m",
         "section_conductor": "m^2",
         "section_heart": "m^2",
@@ -247,9 +229,6 @@
         "electric_resistance_20",
         "linear_resistance_temperature_coef",
     ]
-=======
-    }
->>>>>>> bf0b5ddb
 
     def __init__(
         self,
@@ -271,21 +250,17 @@
             "b2": "GPa",
             "b3": "GPa",
             "b4": "GPa",
-<<<<<<< HEAD
             "diameter_heart": "mm",
             "section_conductor": "mm^2",
             "section_heart": "mm^2",
-=======
->>>>>>> bf0b5ddb
         }
 
     @property
     def data(self) -> pd.DataFrame:
         data_output = super().data
         # add new column using linear_mass data: linear_weight
-<<<<<<< HEAD
-        data_output["linear_weight"] = convert_mass_to_weight(
-            data_output["linear_mass"].to_numpy()
+        data_output["linear_weight"] = (
+            Q_(data_output["linear_mass"].to_numpy(), "kg").to("N").m
         )
         return data_output
 
@@ -300,12 +275,6 @@
         """Returns thermal data for cable. These attributes are stored in thermal_attributes"""
         # May return error if data is incomplete
         return self.data[self.thermal_attributes]
-=======
-        data_output["linear_weight"] = (
-            Q_(data_output["linear_mass"].to_numpy(), "kg").to("N").m
-        )
-        return data_output
->>>>>>> bf0b5ddb
 
     @property
     def polynomial_conductor(self) -> Poly:
