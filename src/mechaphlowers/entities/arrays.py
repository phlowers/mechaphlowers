# Copyright (c) 2025, RTE (http://www.rte-france.com)
# This Source Code Form is subject to the terms of the Mozilla Public
# License, v. 2.0. If a copy of the MPL was not distributed with this
# file, You can obtain one at http://mozilla.org/MPL/2.0/.
# SPDX-License-Identifier: MPL-2.0

from abc import ABC, abstractmethod

import numpy as np
from numpy.polynomial import Polynomial as Poly
import pandas as pd
import pandera as pa
from pandera.typing import pandas as pdt

from mechaphlowers.entities.schemas import (
	CableArrayInput,
	SectionArrayInput,
	WeatherArrayInput,
)


class ElementArray(ABC):
	def __init__(self, data: pdt.DataFrame) -> None:  # type: ignore[arg-type]
		data = self._drop_extra_columns(data)
		self._data: pdt.DataFrame | pd.DataFrame = data  # type: ignore[arg-type]

	@property
	@abstractmethod
	def _input_columns(self) -> list[str]: ...

	def _compute_extra_columns(self, input_data: pdt.DataFrame) -> list[str]:
		return [
			column
			for column in input_data.columns
			if column not in self._input_columns
		]

	def _drop_extra_columns(self, input_data: pdt.DataFrame) -> pdt.DataFrame:
		"""Return a copy of the input pdt.DataFrame, without irrelevant columns.

		Note: This has no impact on the input pdt.DataFrame.
		"""
		extra_columns = self._compute_extra_columns(input_data)
		return input_data.drop(columns=extra_columns)

	def __str__(self) -> str:
		return self._data.to_string()

	def __copy__(self):
		return type(self)(self._data)


class SectionArray(ElementArray):
	"""Description of an overhead line section.

	Args:
	    data: Input data
	    sagging_parameter: Sagging parameter
	    sagging_temperature: Sagging temperature, in Celsius degrees
	"""

	@pa.check_types(lazy=True)
	def __init__(
		self,
		data: pdt.DataFrame[SectionArrayInput] | pd.DataFrame,
		sagging_parameter: float | None = None,
		sagging_temperature: float | None = None,
	) -> None:
		super().__init__(data)  # type: ignore[arg-type]
		self.sagging_parameter = sagging_parameter
		self.sagging_temperature = sagging_temperature

	@property
	def _input_columns(self) -> list[str]:
		metadata = SectionArrayInput.get_metadata()
		return metadata["SectionArrayInput"]["columns"].keys()  # type: ignore

	def compute_elevation_difference(self) -> np.ndarray:
		left_support_height = (
			self._data["conductor_attachment_altitude"]
			- self._data["insulator_length"]
		)
		right_support_height = left_support_height.shift(periods=-1)
		return (right_support_height - left_support_height).to_numpy()

	@property
	def data(self) -> pd.DataFrame:
		if self.sagging_parameter is None or self.sagging_temperature is None:
			raise AttributeError(
				"Cannot return data: sagging_parameter and sagging_temperature are needed"
			)
		else:
			return self._data.assign(
				elevation_difference=self.compute_elevation_difference(),
				sagging_parameter=self.sagging_parameter,
				sagging_temperature=self.sagging_temperature,
			)

	@property
	def data_alone(self) -> pd.DataFrame:
		return self._data.assign(
			elevation_difference=self.compute_elevation_difference()
		)

	def __copy__(self):
		copy_obj = super().__copy__()
		copy_obj.sagging_parameter = self.sagging_parameter
		copy_obj.sagging_temperature = self.sagging_temperature
		return copy_obj


class CableArray(ElementArray):
	"""Physical description of a cable.

	Args:
		data: Input data
	"""

	@pa.check_types(lazy=True)
	def __init__(
		self,
		data: pdt.DataFrame[CableArrayInput] | pd.DataFrame,
	) -> None:
		super().__init__(data)  # type: ignore[arg-type]

	@property
	def _input_columns(self) -> list[str]:
		metadata = CableArrayInput.get_metadata()
		return metadata["CableArrayInput"]["columns"].keys()  # type: ignore

	@property
	def data(self) -> pd.DataFrame:
		"""Returns a copy of self._data that converts values into SI units"""
		data_SI = self._data.copy()
		data_SI["section"] *= 1e-6
		data_SI["diameter"] *= 1e-3
		data_SI["young_modulus"] *= 1e9
		data_SI["dilatation_coefficient"] *= 1e-6

		for coef in ["a0", "a1", "a2", "a3", "a4"]:
			if coef in data_SI:
				data_SI[coef] *= 1e9
		return data_SI

	@property
	def data_original_units(self) -> pd.DataFrame:
		return self._data

<<<<<<< HEAD
	@property
	def polynom(self) -> Poly:
		"""Converts coefficients in the dataframe into polynom"""
		coefs_poly = self.data.iloc[0][
			["a0", "a1", "a2", "a3", "a4"]
		].to_numpy()
		return Poly(coefs_poly)
=======

class WeatherArray(ElementArray):
	"""Weather-related data, such as wind and ice.

	They're typically used to compute weather-related loads on the cable.
	"""

	@pa.check_types(lazy=True)
	def __init__(
		self,
		data: pdt.DataFrame[WeatherArrayInput] | pd.DataFrame,
	) -> None:
		super().__init__(data)  # type: ignore[arg-type]

	@property
	def _input_columns(self) -> list[str]:
		metadata = WeatherArrayInput.get_metadata()
		return metadata["WeatherArrayInput"]["columns"].keys()  # type: ignore

	@property
	def data(self) -> pd.DataFrame:
		data_SI = self._data.copy()
		data_SI["ice_thickness"] *= 1e-2
		return data_SI

	@property
	def data_original_units(self) -> pd.DataFrame:
		return self._data
>>>>>>> 08d614fc
<|MERGE_RESOLUTION|>--- conflicted
+++ resolved
@@ -146,7 +146,6 @@
 	def data_original_units(self) -> pd.DataFrame:
 		return self._data
 
-<<<<<<< HEAD
 	@property
 	def polynom(self) -> Poly:
 		"""Converts coefficients in the dataframe into polynom"""
@@ -154,7 +153,6 @@
 			["a0", "a1", "a2", "a3", "a4"]
 		].to_numpy()
 		return Poly(coefs_poly)
-=======
 
 class WeatherArray(ElementArray):
 	"""Weather-related data, such as wind and ice.
@@ -182,5 +180,4 @@
 
 	@property
 	def data_original_units(self) -> pd.DataFrame:
-		return self._data
->>>>>>> 08d614fc
+		return self._data