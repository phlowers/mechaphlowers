# Copyright (c) 2025, RTE (http://www.rte-france.com)
# This Source Code Form is subject to the terms of the Mozilla Public
# License, v. 2.0. If a copy of the MPL was not distributed with this
# file, You can obtain one at http://mozilla.org/MPL/2.0/.
# SPDX-License-Identifier: MPL-2.0

from typing import Optional

import numpy as np
import pandera as pa
from pandera.typing import pandas as pdt


class SectionArrayInput(pa.DataFrameModel):
	"""Schema for the data expected for a dataframe used to instantiate a SectionArray.

	Each row describes a support and the following span (except the last row which "only" describes the last support).

	Notes:
	    Line angles are expressed in degrees.

	    insulator_length should be zero for the first and last supports, since for now mechaphlowers
	    ignores them when computing the state of a span or section.
	    Taking them into account might be implemented later.

	    span_length should be zero or numpy.nan for the last row.
	"""

	name: pdt.Series[str]
	suspension: pdt.Series[bool]
	conductor_attachment_altitude: pdt.Series[float] = pa.Field(coerce=True)
	crossarm_length: pdt.Series[float] = pa.Field(coerce=True)
	line_angle: pdt.Series[float] = pa.Field(coerce=True)
	insulator_length: pdt.Series[float] = pa.Field(coerce=True)
	span_length: pdt.Series[float] = pa.Field(nullable=True, coerce=True)

	@pa.dataframe_check(
		description="""Though tension supports also have insulators,
        for now we ignore them when computing the state of a span or section.
        Taking them into account might be implemented later.
        For now, set the insulator length to 0 for tension supports to suppress this error."""
	)
	def insulator_length_is_zero_if_not_suspension(
		cls, df: pdt.DataFrame
	) -> pdt.Series[bool]:
		return (df["suspension"] | (df["insulator_length"] == 0)).pipe(
			pdt.Series[bool]
		)

	@pa.dataframe_check(
		description="""Each row in the dataframe contains information about a support
        and the span next to it, except the last support which doesn't have a "next" span.
        So, specifying a span_length in the last row doesn't make any sense.
        Please set span_length to "not a number" (numpy.nan) to suppress this error.""",
	)
	def no_span_length_for_last_row(cls, df: pdt.DataFrame) -> bool:
		return df.tail(1)["span_length"].isin([0, np.nan]).all()


class CableArrayInput(pa.DataFrameModel):
	"""Schema for the data expected for a dataframe used to instantiate a CableArray.

	Attributes:
		section (float): Area of the section, in mm²
		diameter (float): Diameter of the cable, in mm
		linear_weight (float): Linear weight, in N/m
		young_modulus (float): Young modulus in GPa
<<<<<<< HEAD
		dilatation_coefficient (float): Dilataion coefficient in 10⁻⁶/°C
=======
		dilatation_coefficient (float): Dilatation coefficient in 10⁻⁶/°C
>>>>>>> 08d614fc
		temperature_reference (float): Temperature used to compute unstressed cable length (usually 0°C or 15°C)
		a0/a1/a2/a3/a4 (float): Coefficients of the relation between stress $\sigma$ and deformation $\epsilon$ : $\sigma = a0 + a1*\epsilon + a2*\epsilon^2 + a3*\epsilon^3 + a4*\epsilon^4$
	"""

	section: pdt.Series[float] = pa.Field(coerce=True)
	diameter: pdt.Series[float] = pa.Field(coerce=True)
	linear_weight: pdt.Series[float] = pa.Field(coerce=True)
	young_modulus: pdt.Series[float] = pa.Field(coerce=True)
	dilatation_coefficient: pdt.Series[float] = pa.Field(coerce=True)
	temperature_reference: pdt.Series[float] = pa.Field(coerce=True)
	a0: Optional[pdt.Series[float]] = pa.Field(coerce=True)
	a1: Optional[pdt.Series[float]] = pa.Field(coerce=True)
	a2: Optional[pdt.Series[float]] = pa.Field(coerce=True)
	a3: Optional[pdt.Series[float]] = pa.Field(coerce=True)
<<<<<<< HEAD
	a4: Optional[pdt.Series[float]] = pa.Field(coerce=True)
=======
	a4: Optional[pdt.Series[float]] = pa.Field(coerce=True)


class WeatherArrayInput(pa.DataFrameModel):
	"""Schema describing the expected dataframe for instantiating a WeatherArray.

	Attributes:
		ice_thickness (float): Thickness of the ice layer on the cable, in cm
		wind_pressure (float): Pressure of the perpendicular component of the wind, in Pa
	"""

	ice_thickness: pdt.Series[float] = pa.Field(coerce=True, ge=0.0)
	wind_pressure: pdt.Series[float] = pa.Field(coerce=True)
>>>>>>> 08d614fc
<|MERGE_RESOLUTION|>--- conflicted
+++ resolved
@@ -65,11 +65,7 @@
 		diameter (float): Diameter of the cable, in mm
 		linear_weight (float): Linear weight, in N/m
 		young_modulus (float): Young modulus in GPa
-<<<<<<< HEAD
-		dilatation_coefficient (float): Dilataion coefficient in 10⁻⁶/°C
-=======
 		dilatation_coefficient (float): Dilatation coefficient in 10⁻⁶/°C
->>>>>>> 08d614fc
 		temperature_reference (float): Temperature used to compute unstressed cable length (usually 0°C or 15°C)
 		a0/a1/a2/a3/a4 (float): Coefficients of the relation between stress $\sigma$ and deformation $\epsilon$ : $\sigma = a0 + a1*\epsilon + a2*\epsilon^2 + a3*\epsilon^3 + a4*\epsilon^4$
 	"""
@@ -84,9 +80,6 @@
 	a1: Optional[pdt.Series[float]] = pa.Field(coerce=True)
 	a2: Optional[pdt.Series[float]] = pa.Field(coerce=True)
 	a3: Optional[pdt.Series[float]] = pa.Field(coerce=True)
-<<<<<<< HEAD
-	a4: Optional[pdt.Series[float]] = pa.Field(coerce=True)
-=======
 	a4: Optional[pdt.Series[float]] = pa.Field(coerce=True)
 
 
@@ -99,5 +92,4 @@
 	"""
 
 	ice_thickness: pdt.Series[float] = pa.Field(coerce=True, ge=0.0)
-	wind_pressure: pdt.Series[float] = pa.Field(coerce=True)
->>>>>>> 08d614fc
+	wind_pressure: pdt.Series[float] = pa.Field(coerce=True)