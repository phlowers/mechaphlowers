# Copyright (c) 2025, RTE (http://www.rte-france.com)
# This Source Code Form is subject to the terms of the Mozilla Public
# License, v. 2.0. If a copy of the MPL was not distributed with this
# file, You can obtain one at http://mozilla.org/MPL/2.0/.
# SPDX-License-Identifier: MPL-2.0

from typing import Optional

import numpy as np
import pandera as pa
from pandera.typing import pandas as pdt


class SectionArrayInput(pa.DataFrameModel):
	"""Schema for the data expected for a dataframe used to instantiate a SectionArray.

	Each row describes a support and the following span (except the last row which "only" describes the last support).

	Notes:
	    Line angles are expressed in degrees.

	    insulator_length should be zero for the first and last supports, since for now mechaphlowers
	    ignores them when computing the state of a span or section.
	    Taking them into account might be implemented later.

	    span_length should be zero or numpy.nan for the last row.
	"""

	name: pdt.Series[str]
	suspension: pdt.Series[bool]
	conductor_attachment_altitude: pdt.Series[float] = pa.Field(coerce=True)
	crossarm_length: pdt.Series[float] = pa.Field(coerce=True)
	line_angle: pdt.Series[float] = pa.Field(coerce=True)
	insulator_length: pdt.Series[float] = pa.Field(coerce=True)
	span_length: pdt.Series[float] = pa.Field(nullable=True, coerce=True)

	@pa.dataframe_check(
		description="""Though tension supports also have insulators,
        for now we ignore them when computing the state of a span or section.
        Taking them into account might be implemented later.
        For now, set the insulator length to 0 for tension supports to suppress this error."""
	)
	def insulator_length_is_zero_if_not_suspension(
		cls, df: pdt.DataFrame
	) -> pdt.Series[bool]:
		return (df["suspension"] | (df["insulator_length"] == 0)).pipe(
			pdt.Series[bool]
		)

	@pa.dataframe_check(
		description="""Each row in the dataframe contains information about a support
        and the span next to it, except the last support which doesn't have a "next" span.
        So, specifying a span_length in the last row doesn't make any sense.
        Please set span_length to "not a number" (numpy.nan) to suppress this error.""",
	)
	def no_span_length_for_last_row(cls, df: pdt.DataFrame) -> bool:
		return df.tail(1)["span_length"].isin([0, np.nan]).all()


class CableArrayInput(pa.DataFrameModel):
	"""Schema for the data expected for a dataframe used to instantiate a CableArray.

<<<<<<< HEAD
	section: Area of the section, in mm²
	diameter: Diameter of the cable, in mm
	linear_weight: Linear weight, in N/m
	young_modulus: Young modulus in GPa
	dilatation_coefficient: Dilatation coefficient in 10⁻⁶/°C
	temperature_reference: Temperature used to compute unstressed cable length (usually 0°C or 15°C)

=======
	Attributes:
		section (float): Area of the section, in mm²
		diameter (float): Diameter of the cable, in mm
		linear_weight (float): Linear weight, in N/m
		young_modulus (float): Young modulus in GPa
		dilatation_coefficient (float): Dilataion coefficient in 10⁻⁶/°C
		temperature_reference (float): Temperature used to compute unstressed cable length (usually 0°C or 15°C)
		a0/a1/a2/a3/a4 (float): Coefficients of the relation between stress $\sigma$ and deformation $\epsilon$ : $\sigma = a0 + a1*\epsilon + a2*\epsilon^2 + a3*\epsilon^3 + a4*\epsilon^4$
>>>>>>> 344aeaef
	"""

	section: pdt.Series[float] = pa.Field(coerce=True)
	diameter: pdt.Series[float] = pa.Field(coerce=True)
	linear_weight: pdt.Series[float] = pa.Field(coerce=True)
	young_modulus: pdt.Series[float] = pa.Field(coerce=True)
	dilatation_coefficient: pdt.Series[float] = pa.Field(coerce=True)
	temperature_reference: pdt.Series[float] = pa.Field(coerce=True)
<<<<<<< HEAD


class WeatherArrayInput(pa.DataFrameModel):
	"""Schema describing the expected dataframe for instantiating a WeatherArray.

	Attributes:
		ice_thickness (float): Thickness of the ice layer on the cable, in cm
		wind_pressure (float): Pressure of the perpendicular component of the wind, in Pa
	"""

	ice_thickness: pdt.Series[float] = pa.Field(coerce=True, ge=0.0)
	wind_pressure: pdt.Series[float] = pa.Field(coerce=True)
=======
	a0: Optional[pdt.Series[float]] = pa.Field(coerce=True)
	a1: Optional[pdt.Series[float]] = pa.Field(coerce=True)
	a2: Optional[pdt.Series[float]] = pa.Field(coerce=True)
	a3: Optional[pdt.Series[float]] = pa.Field(coerce=True)
	a4: Optional[pdt.Series[float]] = pa.Field(coerce=True)
>>>>>>> 344aeaef
<|MERGE_RESOLUTION|>--- conflicted
+++ resolved
@@ -60,24 +60,14 @@
 class CableArrayInput(pa.DataFrameModel):
 	"""Schema for the data expected for a dataframe used to instantiate a CableArray.
 
-<<<<<<< HEAD
-	section: Area of the section, in mm²
-	diameter: Diameter of the cable, in mm
-	linear_weight: Linear weight, in N/m
-	young_modulus: Young modulus in GPa
-	dilatation_coefficient: Dilatation coefficient in 10⁻⁶/°C
-	temperature_reference: Temperature used to compute unstressed cable length (usually 0°C or 15°C)
-
-=======
 	Attributes:
 		section (float): Area of the section, in mm²
 		diameter (float): Diameter of the cable, in mm
 		linear_weight (float): Linear weight, in N/m
 		young_modulus (float): Young modulus in GPa
-		dilatation_coefficient (float): Dilataion coefficient in 10⁻⁶/°C
+		dilatation_coefficient (float): Dilatation coefficient in 10⁻⁶/°C
 		temperature_reference (float): Temperature used to compute unstressed cable length (usually 0°C or 15°C)
 		a0/a1/a2/a3/a4 (float): Coefficients of the relation between stress $\sigma$ and deformation $\epsilon$ : $\sigma = a0 + a1*\epsilon + a2*\epsilon^2 + a3*\epsilon^3 + a4*\epsilon^4$
->>>>>>> 344aeaef
 	"""
 
 	section: pdt.Series[float] = pa.Field(coerce=True)
@@ -86,7 +76,11 @@
 	young_modulus: pdt.Series[float] = pa.Field(coerce=True)
 	dilatation_coefficient: pdt.Series[float] = pa.Field(coerce=True)
 	temperature_reference: pdt.Series[float] = pa.Field(coerce=True)
-<<<<<<< HEAD
+	a0: Optional[pdt.Series[float]] = pa.Field(coerce=True)
+	a1: Optional[pdt.Series[float]] = pa.Field(coerce=True)
+	a2: Optional[pdt.Series[float]] = pa.Field(coerce=True)
+	a3: Optional[pdt.Series[float]] = pa.Field(coerce=True)
+	a4: Optional[pdt.Series[float]] = pa.Field(coerce=True)
 
 
 class WeatherArrayInput(pa.DataFrameModel):
@@ -98,11 +92,4 @@
 	"""
 
 	ice_thickness: pdt.Series[float] = pa.Field(coerce=True, ge=0.0)
-	wind_pressure: pdt.Series[float] = pa.Field(coerce=True)
-=======
-	a0: Optional[pdt.Series[float]] = pa.Field(coerce=True)
-	a1: Optional[pdt.Series[float]] = pa.Field(coerce=True)
-	a2: Optional[pdt.Series[float]] = pa.Field(coerce=True)
-	a3: Optional[pdt.Series[float]] = pa.Field(coerce=True)
-	a4: Optional[pdt.Series[float]] = pa.Field(coerce=True)
->>>>>>> 344aeaef
+	wind_pressure: pdt.Series[float] = pa.Field(coerce=True)