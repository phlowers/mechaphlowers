--- conflicted
+++ resolved
@@ -16,11 +16,7 @@
 
 # if TYPE_CHECKING:
 from mechaphlowers.core.models.cable.deformation import (
-<<<<<<< HEAD
-	DeformationRTE,
-=======
 	DeformationRte,
->>>>>>> 4a5a1860
 	IDeformation,
 )
 from mechaphlowers.core.models.cable.span import (
@@ -55,11 +51,7 @@
 		self,
 		section_array: SectionArray,
 		span_model: Type[Span] = CatenarySpan,
-<<<<<<< HEAD
-		deformation_model: Type[IDeformation] = DeformationRTE,
-=======
 		deformation_model: Type[IDeformation] = DeformationRte,
->>>>>>> 4a5a1860
 	):
 		self.section_array: SectionArray = section_array
 		self.cable: CableArray | None = None
@@ -278,15 +270,9 @@
 
 		# Initialize deformation model
 		self.deformation = self._deformation_model(
-<<<<<<< HEAD
 			**self.data_container.__dict__,
 			tension_mean=self.span.T_mean(),
 			cable_length=self.span.L(),
-=======
-			self.cable,
-			self.span.T_mean(),
-			self.span.L(),
->>>>>>> 4a5a1860
 		)
 		# TODO: test if L_ref change when span_model T_mean change
 
