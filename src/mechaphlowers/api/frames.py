# Copyright (c) 2025, RTE (http://www.rte-france.com)
# This Source Code Form is subject to the terms of the Mozilla Public
# License, v. 2.0. If a copy of the MPL was not distributed with this
# file, You can obtain one at http://mozilla.org/MPL/2.0/.
# SPDX-License-Identifier: MPL-2.0

import logging
from copy import copy
from typing import Callable, List, Type

import numpy as np
import pandas as pd
from typing_extensions import Self

from mechaphlowers.api.state import StateAccessor
from mechaphlowers.config import options
from mechaphlowers.config import options as cfg
from mechaphlowers.core.geometry import references

# if TYPE_CHECKING:
from mechaphlowers.core.models.cable.deformation import (
    DeformationRte,
    IDeformation,
)
from mechaphlowers.core.models.cable.span import (
    CatenarySpan,
    Span,
)
from mechaphlowers.core.models.external_loads import CableLoads
from mechaphlowers.entities.arrays import (
    CableArray,
    ElementArray,
    SectionArray,
    WeatherArray,
)
from mechaphlowers.entities.data_container import DataContainer
from mechaphlowers.plotting.plot import PlotAccessor
from mechaphlowers.utils import CachedAccessor, df_to_dict

logger = logging.getLogger(__name__)


map_model_options: dict[str, Callable] = {
    "CatenarySpan": CatenarySpan,
    "DeformationRte": DeformationRte,
}


class SectionDataFrame:
<<<<<<< HEAD
	"""SectionDataFrame object is the top api object of the library.

	Inspired from dataframe, it is designed to handle data and models.
	TODO: for the moment the initialization with SectionArray and Span is explicit.
	It is not intended to be later.
	"""

	def __init__(
		self,
		section_array: SectionArray,
		span_model: Type[Span] = CatenarySpan,
		deformation_model: Type[IDeformation] = DeformationRte,
	):
		self.section_array: SectionArray = section_array
		self.cable: CableArray | None = None
		self.weather: WeatherArray | None = None
		self.data_container: DataContainer = DataContainer()
		self.data_container.add_section_array(section_array)
		self.cable_loads: CableLoads | None = None
		self.span: Span | None = None
		self.deformation: IDeformation | None = None
		self._span_model: Type[Span] = span_model
		self._deformation_model: Type[IDeformation] = deformation_model
		self.init_span_model()

	def init_span_model(self):
		"""init_span_model method to initialize span model"""
		self.span = self._span_model(**self.data_container.__dict__)

	def get_coord(self) -> np.ndarray:
		"""Get x,y,z cables coordinates

		Returns:
		    np.ndarray: x,y,z array in point format
		"""

		spans = self._span_model(**self.data_container.__dict__)

		# compute x_axis
		x_cable: np.ndarray = spans.x(cfg.graphics.resolution)

		# compute z_axis
		z_cable: np.ndarray = spans.z(x_cable)

		# change frame and drop last value
		# TODO refactor in a property ?
		beta = 0
		if self.cable_loads is not None:
			# TODO: here we take the max angle of the cable.
			beta = self.cable_loads.load_angle.max() * 180 / np.pi

		x_span, y_span, z_span = references.cable2span(
			x_cable[:, :-1], z_cable[:, :-1], beta=beta
		)

		altitude: np.ndarray = (
			self.data_container.conductor_attachment_altitude
		)
		span_length: np.ndarray = self.data_container.span_length
		crossarm_length: np.ndarray = self.data_container.crossarm_length
		insulator_length: np.ndarray = self.data_container.insulator_length

		# TODO: the content of this function is not generic enough. An upcoming feature will change that.
		x_span, y_span, z_span = references.translate_cable_to_support(
			x_span,
			y_span,
			z_span,
			altitude,
			span_length,
			crossarm_length,
			insulator_length,
		)

		# dont forget to flatten the arrays and stack in a 3xNpoints array
		# Ex: z_span = array([[10., 20., 30.], [11., 12. ,13.]]) -> z_span.reshape(-1) = array([10., 20., 30., 11., 12., 13.])
		return np.vstack(
			[x_span.T.reshape(-1), y_span.T.reshape(-1), z_span.T.reshape(-1)]
		).T

	@property
	def data(self) -> pd.DataFrame:
		"""data property to get the data of the SectionDataFrame object with or without cable data

		Returns:
		    pd.DataFrame: data property of the SectionDataFrame object with or without cable data
		"""
		out = self.section_array.data
		if self.cable is not None:
			# repeat to adjust size: CableArray only has one row
			cable_data_repeat = self.cable.data.loc[
				np.repeat(self.cable.data.index, out.shape[0])
			].reset_index(drop=True)
			out = pd.concat([out, cable_data_repeat], axis=1)
		if self.weather is not None:
			out = pd.concat([out, self.weather.data], axis=1)
		return out

	def select(self, between: List[str]) -> Self:
		"""select enable to select a part of the line based on support names

		Args:
		    between (List[str]): list of 2 elements [start support name, end support name].
		        End name is expected to be after start name in the section order

		Raises:
		    TypeError: if between is not a list or has no string inside
		    ValueError: length(between) > 2 | names not existing or identical


		Returns:
		    Self: copy of SectionDataFrame with the selected data
		"""

		if not isinstance(between, list):
			raise TypeError()

		if len(between) != 2:
			raise ValueError("{len(between)=} argument is expected to be 2")

		start_value: str = between[0]
		end_value: str = between[1]

		if not (isinstance(start_value, str) and isinstance(end_value, str)):
			raise TypeError(
				"Strings are expected for support name inside the between list argument"
			)

		if start_value == end_value:
			raise ValueError("At least two rows has to be selected")

		if int(self.data["name"].isin(between).sum()) != 2:
			raise ValueError(
				"One of the two name given in the between argument are not existing"
			)

		return_sf = copy(self)
		return_sf.data.set_index("name").loc[start_value, :].index

		idx_start = (
			return_sf.data.loc[return_sf.data["name"] == start_value, :]
			.index[0]
			.item()
		)
		idx_end = (
			return_sf.data.loc[return_sf.data["name"] == end_value, :]
			.index[0]
			.item()
		)

		if idx_end <= idx_start:
			raise ValueError("First selected item is after the second one")

		return_sf.section_array._data = return_sf.section_array._data.iloc[
			idx_start : idx_end + 1
		]
		return return_sf

	def add_cable(self, cable: CableArray):
		"""add_cable method to add a new cable to the SectionDataFrame

		Args:
			cable (CableArray): cable to add
		"""
		self._add_array(cable, CableArray)
		# type is checked in add_array
		self.data_container.add_cable_array(cable)
		self.span.linear_weight = self.cable.data.linear_weight.to_numpy()  # type: ignore[union-attr]
		self.init_deformation_model()

	def add_weather(self, weather: WeatherArray):
		"""add_weather method to add a new weather to the SectionDataFrame

		Args:
			weather (WeatherArray): weather to add

		Raises:
			ValueError: if cable has not been added before weather
		"""
		self._add_array(weather, WeatherArray)
		# Check if the var is compatible with the section_array
		if weather._data.shape[0] != self.section_array._data.shape[0]:
			raise ValueError(
				"WeatherArray has to have the same length as the section"
			)
		if self.cable is None:
			raise ValueError("Cable has to be added before weather")
		# weather type is checked in add_array self.cable is tested above but mypy does not understand
		self.data_container.add_weather_array(weather)
		self.cable_loads = CableLoads(**self.data_container.__dict__)  # type: ignore[union-attr,arg-type]
		self.span.load_coefficient = self.cable_loads.load_coefficient  # type: ignore[union-attr]
		self.init_deformation_model()

	# How to manage case where type_var = SectionArray
	def _add_array(self, var: ElementArray, type_var: Type[ElementArray]):
		"""add_array method to add a new array to the SectionDataFrame

		Args:
		    cable (ElementArray): var to add
			type_var (Type[ElementArray]): type of the var to add

		Raises:
			TypeError: if cable is not a CableArray object
			ValueError: if cable has not the same length as the section_array
			KeyError: if type_var is not handled by this method
		"""

		property_map = {
			CableArray: "cable",
			SectionArray: "section_array",
			WeatherArray: "weather",
		}

		if not isinstance(var, type_var):
			raise TypeError(f"var has to be a {type_var.__name__} object")
		try:
			property_map[type_var]
		except KeyError:
			raise TypeError(
				f"{type_var.__name__} is not handled by this method"
				f"it should be one of the {property_map}"
			)

		# Add array to the SectionDataFrame
		self.__setattr__(property_map[type_var], var)

	def init_deformation_model(self):
		"""initialize_deformation method to initialize deformation model"""

		# Initialize deformation model
		self.deformation = self._deformation_model(
			data_cable=self.data_container.data_cable,
			tension_mean=self.span.T_mean(),
			cable_length=self.span.L(),
		)
		# TODO: test if L_ref change when span_model T_mean change

	plot = CachedAccessor("plot", PlotAccessor)

	state = CachedAccessor("state", StateAccessor)

	def __copy__(self):
		return type(self)(copy(self.section_array), self._span_model)
=======
    """SectionDataFrame object is the top api object of the library.

    Inspired from dataframe, it is designed to handle data and models.
    TODO: for the moment the initialization with SectionArray and Span is explicit.
    It is not intended to be later.
    """

    def __init__(
        self,
        section_array: SectionArray,
    ):
        # Assign
        self.section_array: SectionArray = section_array

        # Declare
        self.cable: CableArray | None = None
        self.weather: WeatherArray | None = None
        self.data_container: DataContainer = DataContainer()
        self.cable_loads: CableLoads | None = None
        self.span: Span | None = None
        self.deformation: IDeformation | None = None
        self._span_model: Type[Span]
        self._deformation_model: Type[IDeformation]

        # Initialize
        self.data_container.add_section_array(section_array)
        self.init_type_model()
        self.init_span_model()

    def init_type_model(
        self,
        span_model: Type[Span] | None = None,
        deformation_model: Type[IDeformation] | None = None,
    ):
        """init_type_model method to initialize type model"""
        print("ini")
        if span_model is None:
            try:
                self._span_model = map_model_options[
                    options.compute.span_model
                ]  # type: ignore[no-redef,assignment]
            except KeyError:
                raise options.OptionError(
                    f"Model {options.compute.span_model=} is not available."
                )
        else:
            self._span_model = span_model  # type: ignore[no-redef,assignment]
        if deformation_model is None:
            try:
                self._deformation_model = map_model_options[
                    options.compute.deformation_model
                ]  # type: ignore[no-redef, assignment]
            except KeyError:
                raise options.OptionError(
                    f"Model {options.compute.deformation_model=} is not available."
                )
        else:
            self._deformation_model = deformation_model  # type: ignore[no-redef,assignment]

    def init_span_model(self):
        """init_span_model method to initialize span model"""
        self.span = self._span_model(**self.data_container.__dict__)

    def get_coordinates(self) -> np.ndarray:
        """Get x,y,z cables coordinates

        Returns:
                np.ndarray: x,y,z array in point format
        """
        spans = self._span_model(**self.data_container.__dict__)
        x_cable: np.ndarray = spans.x(cfg.graphics.resolution)
        z_cable: np.ndarray = spans.z(x_cable)

        beta = np.zeros(x_cable.shape[1])
        if self.cable_loads is not None:
            beta = self.cable_loads.load_angle * 180 / np.pi

        return references.transform_coordinates(
            x_cable,
            z_cable,
            beta,
            self.data_container.conductor_attachment_altitude,
            self.data_container.span_length,
            self.data_container.crossarm_length,
            self.data_container.insulator_length,
        )

    @property
    def data(self) -> pd.DataFrame:
        """data property to get the data of the SectionDataFrame object with or without cable data

        Returns:
            pd.DataFrame: data property of the SectionDataFrame object with or without cable data
        """
        out = self.section_array.data
        if self.cable is not None:
            # repeat to adjust size: CableArray only has one row
            cable_data_repeat = self.cable.data.loc[
                np.repeat(self.cable.data.index, out.shape[0])
            ].reset_index(drop=True)
            out = pd.concat([out, cable_data_repeat], axis=1)
        if self.weather is not None:
            out = pd.concat([out, self.weather.data], axis=1)
        return out

    def select(self, between: List[str]) -> Self:
        """select enable to select a part of the line based on support names

        Args:
            between (List[str]): list of 2 elements [start support name, end support name].
                End name is expected to be after start name in the section order

        Raises:
            TypeError: if between is not a list or has no string inside
            ValueError: length(between) > 2 | names not existing or identical


        Returns:
            Self: copy of SectionDataFrame with the selected data
        """

        if not isinstance(between, list):
            raise TypeError()

        if len(between) != 2:
            raise ValueError(f"{len(between)=} argument is expected to be 2")

        start_value: str = between[0]
        end_value: str = between[1]

        if not (isinstance(start_value, str) and isinstance(end_value, str)):
            raise TypeError(
                "Strings are expected for support name inside the between list argument"
            )

        if start_value == end_value:
            raise ValueError("At least two rows has to be selected")

        if int(self.data["name"].isin(between).sum()) != 2:
            raise ValueError(
                "One of the two name given in the between argument are not existing"
            )

        return_sf = copy(self)
        return_sf.data.set_index("name").loc[start_value, :].index

        idx_start = (
            return_sf.data.loc[return_sf.data["name"] == start_value, :]
            .index[0]
            .item()
        )
        idx_end = (
            return_sf.data.loc[return_sf.data["name"] == end_value, :]
            .index[0]
            .item()
        )

        if idx_end <= idx_start:
            raise ValueError("First selected item is after the second one")

        return_sf.section_array._data = return_sf.section_array._data.iloc[
            idx_start : idx_end + 1
        ]
        if return_sf.weather is not None:
            return_sf.weather._data = return_sf.weather._data.iloc[
                idx_start : idx_end + 1
            ]
        return_sf.update()
        return return_sf

    def add_cable(self, cable: CableArray):
        """add_cable method to add a new cable to the SectionDataFrame

        Args:
                cable (CableArray): cable to add
        """
        self._add_array(cable, CableArray)
        # type is checked in add_array
        self.data_container.add_cable_array(cable)
        self.update_cable()
        self.init_deformation_model()

    def update_cable(self):
        """update_cable method to update the cable-related properties"""
        self.span.linear_weight = self.cable.data.linear_weight.to_numpy()  # type: ignore[union-attr]

    def add_weather(self, weather: WeatherArray):
        """add_weather method to add a new weather to the SectionDataFrame

        Args:
                weather (WeatherArray): weather to add

        Raises:
                ValueError: if cable has not been added before weather
        """
        self._add_array(weather, WeatherArray)
        # Check if the var is compatible with the section_array
        if weather._data.shape[0] != self.section_array._data.shape[0]:
            raise ValueError(
                "WeatherArray has to have the same length as the section"
            )
        if self.cable is None:
            raise ValueError("Cable has to be added before weather")
        # weather type is checked in add_array self.cable is tested above but mypy does not understand
        self.data_container.add_weather_array(weather)
        self.update_weather()

    def update_weather(self):
        """update_weather method to update the weather-related properties"""
        self.cable_loads = CableLoads(**self.data_container.__dict__)  # type: ignore[union-attr,arg-type]
        self.span.load_coefficient = self.cable_loads.load_coefficient  # type: ignore[union-attr]
        self.init_deformation_model()

    # How to manage case where type_var = SectionArray
    def _add_array(self, var: ElementArray, type_var: Type[ElementArray]):
        """add_array method to add a new array to the SectionDataFrame

        Args:
            cable (ElementArray): var to add
                type_var (Type[ElementArray]): type of the var to add

        Raises:
                TypeError: if cable is not a CableArray object
                ValueError: if cable has not the same length as the section_array
                KeyError: if type_var is not handled by this method
        """

        property_map = {
            CableArray: "cable",
            SectionArray: "section_array",
            WeatherArray: "weather",
        }

        if not isinstance(var, type_var):
            raise TypeError(f"var has to be a {type_var.__name__} object")
        try:
            property_map[type_var]
        except KeyError:
            raise TypeError(
                f"{type_var.__name__} is not handled by this method"
                f"it should be one of the {property_map}"
            )

        # Add array to the SectionDataFrame
        self.__setattr__(property_map[type_var], var)

    def init_deformation_model(self):
        """initialize_deformation method to initialize deformation model"""
        if self.cable is None:
            raise ValueError("Cable has to be added before deformation model")
        # Initialize deformation model
        self.deformation = self._deformation_model(
            **self.data_container.__dict__,
            tension_mean=self.span.T_mean(),
            cable_length=self.span.L(),
        )
        # TODO: test if L_ref change when span_model T_mean change

    def update(self):
        """update method to update the state of the object"""
        update_data = df_to_dict(self.section_array.data)
        if self.weather is not None:
            update_data = update_data | df_to_dict(self.weather.data)
        if self.cable is not None:
            update_data = update_data | df_to_dict(self.cable.data)

        self.data_container.update_from_dict(update_data)
        self.span.update_from_dict(self.data_container.__dict__)
        if self.cable_loads is not None:
            self.cable_loads.update_from_dict(update_data)

        if self.cable is not None:
            self.update_cable()
        if self.weather is not None:
            self.update_weather()

    plot = CachedAccessor("plot", PlotAccessor)

    state = CachedAccessor("state", StateAccessor)

    def __copy__(self):
        out = type(self)(copy(self.section_array))
        out.cable = copy(self.cable)
        out.weather = copy(self.weather)
        out.data_container = copy(self.data_container)
        out.cable_loads = copy(self.cable_loads)
        out.span = copy(self.span)
        out.deformation = copy(self.deformation)

        out.init_type_model(
            span_model=self._span_model,
            deformation_model=self._deformation_model,
        )
        out.init_span_model()
        try:
            out.init_deformation_model()
        except ValueError:
            pass

        return out
>>>>>>> 0da0b63a
<|MERGE_RESOLUTION|>--- conflicted
+++ resolved
@@ -47,250 +47,6 @@
 
 
 class SectionDataFrame:
-<<<<<<< HEAD
-	"""SectionDataFrame object is the top api object of the library.
-
-	Inspired from dataframe, it is designed to handle data and models.
-	TODO: for the moment the initialization with SectionArray and Span is explicit.
-	It is not intended to be later.
-	"""
-
-	def __init__(
-		self,
-		section_array: SectionArray,
-		span_model: Type[Span] = CatenarySpan,
-		deformation_model: Type[IDeformation] = DeformationRte,
-	):
-		self.section_array: SectionArray = section_array
-		self.cable: CableArray | None = None
-		self.weather: WeatherArray | None = None
-		self.data_container: DataContainer = DataContainer()
-		self.data_container.add_section_array(section_array)
-		self.cable_loads: CableLoads | None = None
-		self.span: Span | None = None
-		self.deformation: IDeformation | None = None
-		self._span_model: Type[Span] = span_model
-		self._deformation_model: Type[IDeformation] = deformation_model
-		self.init_span_model()
-
-	def init_span_model(self):
-		"""init_span_model method to initialize span model"""
-		self.span = self._span_model(**self.data_container.__dict__)
-
-	def get_coord(self) -> np.ndarray:
-		"""Get x,y,z cables coordinates
-
-		Returns:
-		    np.ndarray: x,y,z array in point format
-		"""
-
-		spans = self._span_model(**self.data_container.__dict__)
-
-		# compute x_axis
-		x_cable: np.ndarray = spans.x(cfg.graphics.resolution)
-
-		# compute z_axis
-		z_cable: np.ndarray = spans.z(x_cable)
-
-		# change frame and drop last value
-		# TODO refactor in a property ?
-		beta = 0
-		if self.cable_loads is not None:
-			# TODO: here we take the max angle of the cable.
-			beta = self.cable_loads.load_angle.max() * 180 / np.pi
-
-		x_span, y_span, z_span = references.cable2span(
-			x_cable[:, :-1], z_cable[:, :-1], beta=beta
-		)
-
-		altitude: np.ndarray = (
-			self.data_container.conductor_attachment_altitude
-		)
-		span_length: np.ndarray = self.data_container.span_length
-		crossarm_length: np.ndarray = self.data_container.crossarm_length
-		insulator_length: np.ndarray = self.data_container.insulator_length
-
-		# TODO: the content of this function is not generic enough. An upcoming feature will change that.
-		x_span, y_span, z_span = references.translate_cable_to_support(
-			x_span,
-			y_span,
-			z_span,
-			altitude,
-			span_length,
-			crossarm_length,
-			insulator_length,
-		)
-
-		# dont forget to flatten the arrays and stack in a 3xNpoints array
-		# Ex: z_span = array([[10., 20., 30.], [11., 12. ,13.]]) -> z_span.reshape(-1) = array([10., 20., 30., 11., 12., 13.])
-		return np.vstack(
-			[x_span.T.reshape(-1), y_span.T.reshape(-1), z_span.T.reshape(-1)]
-		).T
-
-	@property
-	def data(self) -> pd.DataFrame:
-		"""data property to get the data of the SectionDataFrame object with or without cable data
-
-		Returns:
-		    pd.DataFrame: data property of the SectionDataFrame object with or without cable data
-		"""
-		out = self.section_array.data
-		if self.cable is not None:
-			# repeat to adjust size: CableArray only has one row
-			cable_data_repeat = self.cable.data.loc[
-				np.repeat(self.cable.data.index, out.shape[0])
-			].reset_index(drop=True)
-			out = pd.concat([out, cable_data_repeat], axis=1)
-		if self.weather is not None:
-			out = pd.concat([out, self.weather.data], axis=1)
-		return out
-
-	def select(self, between: List[str]) -> Self:
-		"""select enable to select a part of the line based on support names
-
-		Args:
-		    between (List[str]): list of 2 elements [start support name, end support name].
-		        End name is expected to be after start name in the section order
-
-		Raises:
-		    TypeError: if between is not a list or has no string inside
-		    ValueError: length(between) > 2 | names not existing or identical
-
-
-		Returns:
-		    Self: copy of SectionDataFrame with the selected data
-		"""
-
-		if not isinstance(between, list):
-			raise TypeError()
-
-		if len(between) != 2:
-			raise ValueError("{len(between)=} argument is expected to be 2")
-
-		start_value: str = between[0]
-		end_value: str = between[1]
-
-		if not (isinstance(start_value, str) and isinstance(end_value, str)):
-			raise TypeError(
-				"Strings are expected for support name inside the between list argument"
-			)
-
-		if start_value == end_value:
-			raise ValueError("At least two rows has to be selected")
-
-		if int(self.data["name"].isin(between).sum()) != 2:
-			raise ValueError(
-				"One of the two name given in the between argument are not existing"
-			)
-
-		return_sf = copy(self)
-		return_sf.data.set_index("name").loc[start_value, :].index
-
-		idx_start = (
-			return_sf.data.loc[return_sf.data["name"] == start_value, :]
-			.index[0]
-			.item()
-		)
-		idx_end = (
-			return_sf.data.loc[return_sf.data["name"] == end_value, :]
-			.index[0]
-			.item()
-		)
-
-		if idx_end <= idx_start:
-			raise ValueError("First selected item is after the second one")
-
-		return_sf.section_array._data = return_sf.section_array._data.iloc[
-			idx_start : idx_end + 1
-		]
-		return return_sf
-
-	def add_cable(self, cable: CableArray):
-		"""add_cable method to add a new cable to the SectionDataFrame
-
-		Args:
-			cable (CableArray): cable to add
-		"""
-		self._add_array(cable, CableArray)
-		# type is checked in add_array
-		self.data_container.add_cable_array(cable)
-		self.span.linear_weight = self.cable.data.linear_weight.to_numpy()  # type: ignore[union-attr]
-		self.init_deformation_model()
-
-	def add_weather(self, weather: WeatherArray):
-		"""add_weather method to add a new weather to the SectionDataFrame
-
-		Args:
-			weather (WeatherArray): weather to add
-
-		Raises:
-			ValueError: if cable has not been added before weather
-		"""
-		self._add_array(weather, WeatherArray)
-		# Check if the var is compatible with the section_array
-		if weather._data.shape[0] != self.section_array._data.shape[0]:
-			raise ValueError(
-				"WeatherArray has to have the same length as the section"
-			)
-		if self.cable is None:
-			raise ValueError("Cable has to be added before weather")
-		# weather type is checked in add_array self.cable is tested above but mypy does not understand
-		self.data_container.add_weather_array(weather)
-		self.cable_loads = CableLoads(**self.data_container.__dict__)  # type: ignore[union-attr,arg-type]
-		self.span.load_coefficient = self.cable_loads.load_coefficient  # type: ignore[union-attr]
-		self.init_deformation_model()
-
-	# How to manage case where type_var = SectionArray
-	def _add_array(self, var: ElementArray, type_var: Type[ElementArray]):
-		"""add_array method to add a new array to the SectionDataFrame
-
-		Args:
-		    cable (ElementArray): var to add
-			type_var (Type[ElementArray]): type of the var to add
-
-		Raises:
-			TypeError: if cable is not a CableArray object
-			ValueError: if cable has not the same length as the section_array
-			KeyError: if type_var is not handled by this method
-		"""
-
-		property_map = {
-			CableArray: "cable",
-			SectionArray: "section_array",
-			WeatherArray: "weather",
-		}
-
-		if not isinstance(var, type_var):
-			raise TypeError(f"var has to be a {type_var.__name__} object")
-		try:
-			property_map[type_var]
-		except KeyError:
-			raise TypeError(
-				f"{type_var.__name__} is not handled by this method"
-				f"it should be one of the {property_map}"
-			)
-
-		# Add array to the SectionDataFrame
-		self.__setattr__(property_map[type_var], var)
-
-	def init_deformation_model(self):
-		"""initialize_deformation method to initialize deformation model"""
-
-		# Initialize deformation model
-		self.deformation = self._deformation_model(
-			data_cable=self.data_container.data_cable,
-			tension_mean=self.span.T_mean(),
-			cable_length=self.span.L(),
-		)
-		# TODO: test if L_ref change when span_model T_mean change
-
-	plot = CachedAccessor("plot", PlotAccessor)
-
-	state = CachedAccessor("state", StateAccessor)
-
-	def __copy__(self):
-		return type(self)(copy(self.section_array), self._span_model)
-=======
     """SectionDataFrame object is the top api object of the library.
 
     Inspired from dataframe, it is designed to handle data and models.
@@ -543,7 +299,7 @@
             raise ValueError("Cable has to be added before deformation model")
         # Initialize deformation model
         self.deformation = self._deformation_model(
-            **self.data_container.__dict__,
+            data_cable=self.data_container.data_cable,
             tension_mean=self.span.T_mean(),
             cable_length=self.span.L(),
         )
@@ -590,5 +346,4 @@
         except ValueError:
             pass
 
-        return out
->>>>>>> 0da0b63a
+        return out