# Copyright (c) 2025, RTE (http://www.rte-france.com)
# This Source Code Form is subject to the terms of the Mozilla Public
# License, v. 2.0. If a copy of the MPL was not distributed with this
# file, You can obtain one at http://mozilla.org/MPL/2.0/.
# SPDX-License-Identifier: MPL-2.0

import logging
from copy import copy
from typing import List, Type

import numpy as np
import pandas as pd
from typing_extensions import Self

from mechaphlowers.api.state import StateAccessor

# This parameter has to be removed later.
# This is the default resolution for spans when exporting coordinates in get_coords
from mechaphlowers.config import options as cfg
from mechaphlowers.core.geometry import references

# if TYPE_CHECKING:
from mechaphlowers.core.models.cable.deformation import (
	DeformationRte,
	IDeformation,
)
from mechaphlowers.core.models.cable.span import (
	CatenarySpan,
	Span,
)
from mechaphlowers.core.models.external_loads import CableLoads
from mechaphlowers.entities.arrays import (
	CableArray,
	ElementArray,
	SectionArray,
	WeatherArray,
)
from mechaphlowers.entities.data_container import DataContainer
from mechaphlowers.plotting.plot import PlotAccessor
from mechaphlowers.utils import CachedAccessor

<<<<<<< HEAD
=======
logger = logging.getLogger(__name__)

# This parameter has to be removed later.
# This is the default resolution for spans when exporting coordinates in get_coords
RESOLUTION: int = 7

>>>>>>> e21a921f

class SectionDataFrame:
	"""SectionDataFrame object is the top api object of the library.

	Inspired from dataframe, it is designed to handle data and models.
	TODO: for the moment the initialization with SectionArray and Span is explicit.
	It is not intended to be later.
	"""

	def __init__(
		self,
		section_array: SectionArray,
		span_model: Type[Span] = CatenarySpan,
		deformation_model: Type[IDeformation] = DeformationRte,
	):
		self.section_array: SectionArray = section_array
		self.cable: CableArray | None = None
		self.weather: WeatherArray | None = None
		self.data_container: DataContainer = DataContainer()
		self.data_container.add_section_array(section_array)
		self.cable_loads: CableLoads | None = None
		self.span: Span | None = None
		self.deformation: IDeformation | None = None
		self._span_model: Type[Span] = span_model
		self._deformation_model: Type[IDeformation] = deformation_model
		self.init_span_model()

	def init_span_model(self):
		"""init_span_model method to initialize span model"""
		self.span = self._span_model(**self.data_container.__dict__)

	def get_coord(self) -> np.ndarray:
		"""Get x,y,z cables coordinates

		Returns:
		    np.ndarray: x,y,z array in point format
		"""

		spans = self._span_model(**self.data_container.__dict__)

		# compute x_axis
		x_cable: np.ndarray = spans.x(cfg.graphics_resolution)

		# compute z_axis
		z_cable: np.ndarray = spans.z(x_cable)

		# change frame and drop last value
		# TODO refactor in a property ?
		beta = 0
		if self.cable_loads is not None:
			# TODO: here we take the max angle of the cable.
			beta = self.cable_loads.load_angle.max() * 180 / np.pi

		x_span, y_span, z_span = references.cable2span(
			x_cable[:, :-1], z_cable[:, :-1], beta=beta
		)

		altitude: np.ndarray = (
			self.data_container.conductor_attachment_altitude
		)
		span_length: np.ndarray = self.data_container.span_length
		crossarm_length: np.ndarray = self.data_container.crossarm_length
		insulator_length: np.ndarray = self.data_container.insulator_length

		# TODO: the content of this function is not generic enough. An upcoming feature will change that.
		x_span, y_span, z_span = references.translate_cable_to_support(
			x_span,
			y_span,
			z_span,
			altitude,
			span_length,
			crossarm_length,
			insulator_length,
		)

		# dont forget to flatten the arrays and stack in a 3xNpoints array
		# Ex: z_span = array([[10., 20., 30.], [11., 12. ,13.]]) -> z_span.reshape(-1) = array([10., 20., 30., 11., 12., 13.])
		return np.vstack(
			[x_span.T.reshape(-1), y_span.T.reshape(-1), z_span.T.reshape(-1)]
		).T

	@property
	def data(self) -> pd.DataFrame:
		"""data property to get the data of the SectionDataFrame object with or without cable data

		Returns:
		    pd.DataFrame: data property of the SectionDataFrame object with or without cable data
		"""
		out = self.section_array.data
		if self.cable is not None:
			# repeat to adjust size: CableArray only has one row
			cable_data_repeat = self.cable.data.loc[
				np.repeat(self.cable.data.index, out.shape[0])
			].reset_index(drop=True)
			out = pd.concat([out, cable_data_repeat], axis=1)
		if self.weather is not None:
			out = pd.concat([out, self.weather.data], axis=1)
		return out

	def select(self, between: List[str]) -> Self:
		"""select enable to select a part of the line based on support names

		Args:
		    between (List[str]): list of 2 elements [start support name, end support name].
		        End name is expected to be after start name in the section order

		Raises:
		    TypeError: if between is not a list or has no string inside
		    ValueError: length(between) > 2 | names not existing or identical


		Returns:
		    Self: copy of SectionDataFrame with the selected data
		"""

		if not isinstance(between, list):
			raise TypeError()

		if len(between) != 2:
			raise ValueError("{len(between)=} argument is expected to be 2")

		start_value: str = between[0]
		end_value: str = between[1]

		if not (isinstance(start_value, str) and isinstance(end_value, str)):
			raise TypeError(
				"Strings are expected for support name inside the between list argument"
			)

		if start_value == end_value:
			raise ValueError("At least two rows has to be selected")

		if int(self.data["name"].isin(between).sum()) != 2:
			raise ValueError(
				"One of the two name given in the between argument are not existing"
			)

		return_sf = copy(self)
		return_sf.data.set_index("name").loc[start_value, :].index

		idx_start = (
			return_sf.data.loc[return_sf.data["name"] == start_value, :]
			.index[0]
			.item()
		)
		idx_end = (
			return_sf.data.loc[return_sf.data["name"] == end_value, :]
			.index[0]
			.item()
		)

		if idx_end <= idx_start:
			raise ValueError("First selected item is after the second one")

		return_sf.section_array._data = return_sf.section_array._data.iloc[
			idx_start : idx_end + 1
		]
		return return_sf

	def add_cable(self, cable: CableArray):
		"""add_cable method to add a new cable to the SectionDataFrame

		Args:
			cable (CableArray): cable to add
		"""
		self._add_array(cable, CableArray)
		# type is checked in add_array
		self.data_container.add_cable_array(cable)
		self.span.linear_weight = self.cable.data.linear_weight.to_numpy()  # type: ignore[union-attr]
		self.init_deformation_model()

	def add_weather(self, weather: WeatherArray):
		"""add_weather method to add a new weather to the SectionDataFrame

		Args:
			weather (WeatherArray): weather to add

		Raises:
			ValueError: if cable has not been added before weather
		"""
		self._add_array(weather, WeatherArray)
		# Check if the var is compatible with the section_array
		if weather._data.shape[0] != self.section_array._data.shape[0]:
			raise ValueError(
				"WeatherArray has to have the same length as the section"
			)
		if self.cable is None:
			raise ValueError("Cable has to be added before weather")
		# weather type is checked in add_array self.cable is tested above but mypy does not understand
		self.data_container.add_weather_array(weather)
		self.cable_loads = CableLoads(**self.data_container.__dict__)  # type: ignore[union-attr,arg-type]
		self.span.load_coefficient = self.cable_loads.load_coefficient  # type: ignore[union-attr]
		self.init_deformation_model()

	# How to manage case where type_var = SectionArray
	def _add_array(self, var: ElementArray, type_var: Type[ElementArray]):
		"""add_array method to add a new array to the SectionDataFrame

		Args:
		    cable (ElementArray): var to add
			type_var (Type[ElementArray]): type of the var to add

		Raises:
			TypeError: if cable is not a CableArray object
			ValueError: if cable has not the same length as the section_array
			KeyError: if type_var is not handled by this method
		"""

		property_map = {
			CableArray: "cable",
			SectionArray: "section_array",
			WeatherArray: "weather",
		}

		if not isinstance(var, type_var):
			raise TypeError(f"var has to be a {type_var.__name__} object")
		try:
			property_map[type_var]
		except KeyError:
			raise TypeError(
				f"{type_var.__name__} is not handled by this method"
				f"it should be one of the {property_map}"
			)

		# Add array to the SectionDataFrame
		self.__setattr__(property_map[type_var], var)

	def init_deformation_model(self):
		"""initialize_deformation method to initialize deformation model"""

		# Initialize deformation model
		self.deformation = self._deformation_model(
			**self.data_container.__dict__,
			tension_mean=self.span.T_mean(),
			cable_length=self.span.L(),
		)
		# TODO: test if L_ref change when span_model T_mean change

	plot = CachedAccessor("plot", PlotAccessor)

	state = CachedAccessor("state", StateAccessor)

	def __copy__(self):
		return type(self)(copy(self.section_array), self._span_model)<|MERGE_RESOLUTION|>--- conflicted
+++ resolved
@@ -39,15 +39,9 @@
 from mechaphlowers.plotting.plot import PlotAccessor
 from mechaphlowers.utils import CachedAccessor
 
-<<<<<<< HEAD
-=======
+
 logger = logging.getLogger(__name__)
 
-# This parameter has to be removed later.
-# This is the default resolution for spans when exporting coordinates in get_coords
-RESOLUTION: int = 7
-
->>>>>>> e21a921f
 
 class SectionDataFrame:
 	"""SectionDataFrame object is the top api object of the library.
