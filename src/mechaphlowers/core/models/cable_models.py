# Copyright (c) 2024, RTE (http://www.rte-france.com)
# This Source Code Form is subject to the terms of the Mozilla Public
# License, v. 2.0. If a copy of the MPL was not distributed with this
# file, You can obtain one at http://mozilla.org/MPL/2.0/.
# SPDX-License-Identifier: MPL-2.0from abc import ABC, abstractmethod

from abc import ABC, abstractmethod

import numpy as np


<<<<<<< HEAD
class GeometricCableModel(ABC):
	"""This abstract class is a base class for various models describing the cable in its own frame.
=======
class SpacePositionCableModel(ABC):
    """This abstract class is a base class for various models describing the cable in its own frame.
>>>>>>> c756fb15

	The coordinates are expressed in the cable frame.

<<<<<<< HEAD
	Notes: For now we assume in these geometric models that there's
	no line angle or wind (or other load on the cable), so we work under the following simplifying assumptions:
=======
    Notes: For now we assume in these space positioning models that there's
    no line angle or wind (or other load on the cable), so we work under the following simplifying assumptions:
>>>>>>> c756fb15

	- a = a' = span_length
	- b = b' = elevation_difference

	Support for line angle and wind will be added later.
	"""

	def __init__(
		self,
		span_length: np.ndarray,
		elevation_difference: np.ndarray,
		p: np.ndarray,
	) -> None:
		self.span_length = span_length
		self.elevation_difference = elevation_difference
		self.p = p

	@abstractmethod
	def z(self, x: np.ndarray) -> np.ndarray:
		"""Altitude of cable points depending on the abscissa.

		Args:
		    x: abscissa

		Returns:
		    altitudes based on the sag tension parameter "p" stored in the model.
		"""

	@abstractmethod
	def x_m(self) -> np.ndarray:
		"""Distance between the lowest point of the cable and the left hanging point, projected on the horizontal axis.

		In other words: opposite of the abscissa of the left hanging point.
		"""

	def x_n(self) -> np.ndarray:
		"""Distance between the lowest point of the cable and the right hanging point, projected on the horizontal axis.

		In other words: abscissa of the right hanging point.
		"""
		# See above for explanations about following simplifying assumption
		a = self.span_length

		return a + self.x_m()

	@abstractmethod
	def x(self, resolution: int) -> np.ndarray:
		"""x_coordinate for catenary generation in cable frame: abscissa of the different points of the cable

		Args:
		    resolution (int, optional): Number of point to generation between supports.

		Returns:
		    np.ndarray: points generated x number of rows in SectionArray. Last column is nan due to the non-definition of last span.
		"""


<<<<<<< HEAD
class CatenaryCableModel(GeometricCableModel):
	"""Implementation of a geometric cable model according to the catenary equation.

	The coordinates are expressed in the cable frame.
	"""

	def z(self, x: np.ndarray) -> np.ndarray:
		"""Altitude of cable points depending on the abscissa."""

		# repeating value to perform multidim operation
		xx = x.T
		# self.p is a vector of size (nb support, ). I need to convert it in a matrix (nb support, 1) to perform matrix operation after.
		# Ex: self.p = array([20,20,20,20]) -> self.p([:,new_axis]) = array([[20],[20],[20],[20]])
		pp = self.p[:, np.newaxis]

		rr = pp * (np.cosh(xx / pp) - 1)

		# reshaping back to p,x -> (vertical, horizontal)
		return rr.T

	def x_m(self) -> np.ndarray:
		p = self.p
		# See above for explanations about following simplifying assumptions
		a = self.span_length
		b = self.elevation_difference
=======
class CatenaryCableModel(SpacePositionCableModel):
    """Implementation of a space positioning cable model according to the catenary equation.
>>>>>>> c756fb15

		return -a / 2 + p * np.asinh(b / (2 * p * np.sinh(a / (2 * p))))

	def x(self, resolution: int = 10) -> np.ndarray:
		"""x_coordinate for catenary generation in cable frame

		Args:
		    resolution (int, optional): Number of point to generation between supports. Defaults to 10.

		Returns:
		    np.ndarray: points generated x number of rows in SectionArray. Last column is nan due to the non-definition of last span.
		"""

		start_points = self.x_m()
		end_points = self.x_n()

		return np.linspace(start_points, end_points, resolution)<|MERGE_RESOLUTION|>--- conflicted
+++ resolved
@@ -9,23 +9,13 @@
 import numpy as np
 
 
-<<<<<<< HEAD
-class GeometricCableModel(ABC):
+class SpacePositionCableModel(ABC):
 	"""This abstract class is a base class for various models describing the cable in its own frame.
-=======
-class SpacePositionCableModel(ABC):
-    """This abstract class is a base class for various models describing the cable in its own frame.
->>>>>>> c756fb15
 
 	The coordinates are expressed in the cable frame.
 
-<<<<<<< HEAD
-	Notes: For now we assume in these geometric models that there's
+	Notes: For now we assume in these space positioning models that there's
 	no line angle or wind (or other load on the cable), so we work under the following simplifying assumptions:
-=======
-    Notes: For now we assume in these space positioning models that there's
-    no line angle or wind (or other load on the cable), so we work under the following simplifying assumptions:
->>>>>>> c756fb15
 
 	- a = a' = span_length
 	- b = b' = elevation_difference
@@ -48,10 +38,10 @@
 		"""Altitude of cable points depending on the abscissa.
 
 		Args:
-		    x: abscissa
+		x: abscissa
 
 		Returns:
-		    altitudes based on the sag tension parameter "p" stored in the model.
+		altitudes based on the sag tension parameter "p" stored in the model.
 		"""
 
 	@abstractmethod
@@ -76,16 +66,15 @@
 		"""x_coordinate for catenary generation in cable frame: abscissa of the different points of the cable
 
 		Args:
-		    resolution (int, optional): Number of point to generation between supports.
+		resolution (int, optional): Number of point to generation between supports.
 
 		Returns:
-		    np.ndarray: points generated x number of rows in SectionArray. Last column is nan due to the non-definition of last span.
+		np.ndarray: points generated x number of rows in SectionArray. Last column is nan due to the non-definition of last span.
 		"""
 
 
-<<<<<<< HEAD
-class CatenaryCableModel(GeometricCableModel):
-	"""Implementation of a geometric cable model according to the catenary equation.
+class CatenaryCableModel(SpacePositionCableModel):
+	"""Implementation of a space positioning cable model according to the catenary equation.
 
 	The coordinates are expressed in the cable frame.
 	"""
@@ -109,10 +98,6 @@
 		# See above for explanations about following simplifying assumptions
 		a = self.span_length
 		b = self.elevation_difference
-=======
-class CatenaryCableModel(SpacePositionCableModel):
-    """Implementation of a space positioning cable model according to the catenary equation.
->>>>>>> c756fb15
 
 		return -a / 2 + p * np.asinh(b / (2 * p * np.sinh(a / (2 * p))))
 
@@ -120,10 +105,10 @@
 		"""x_coordinate for catenary generation in cable frame
 
 		Args:
-		    resolution (int, optional): Number of point to generation between supports. Defaults to 10.
+		resolution (int, optional): Number of point to generation between supports. Defaults to 10.
 
 		Returns:
-		    np.ndarray: points generated x number of rows in SectionArray. Last column is nan due to the non-definition of last span.
+		np.ndarray: points generated x number of rows in SectionArray. Last column is nan due to the non-definition of last span.
 		"""
 
 		start_points = self.x_m()
