# Copyright (c) 2025, RTE (http://www.rte-france.com)
# This Source Code Form is subject to the terms of the Mozilla Public
# License, v. 2.0. If a copy of the MPL was not distributed with this
# file, You can obtain one at http://mozilla.org/MPL/2.0/.
# SPDX-License-Identifier: MPL-2.0

from abc import ABC, abstractmethod

import numpy as np


class Span(ABC):
    """This abstract class is a base class for various models describing the cable in its own frame.

    The coordinates are expressed in the cable frame.

    Notes: For now we assume in these span models that there's
    no line angle or wind (or other load on the cable), so we work under the following simplifying assumptions:

    - a = a' = span_length
    - b = b' = elevation_difference

    Support for line angle and wind will be added later.
    """

    def __init__(
        self,
        span_length: np.ndarray,
        elevation_difference: np.ndarray,
        sagging_parameter: np.ndarray,
        load_coefficient: np.ndarray | None = None,
        linear_weight: np.float64 | None = None,
        **_,
    ) -> None:
        self.span_length = span_length
        self.elevation_difference = elevation_difference
        self.sagging_parameter = sagging_parameter
        self.linear_weight = linear_weight
        if load_coefficient is None:
            self.load_coefficient = np.ones_like(span_length)
        else:
            self.load_coefficient = load_coefficient

    def update_from_dict(self, data: dict) -> None:
        """Update the span model with new data.

        Args:
                data (dict): Dictionary containing the new data.
        """
        for key, value in data.items():
            if hasattr(self, key):
                setattr(self, key, value)

    @abstractmethod
    def z(self, x: np.ndarray) -> np.ndarray:
        """Altitude of cable points depending on the abscissa.

        Args:
        x: abscissa

        Returns:
        altitudes based on the sag tension parameter "p" stored in the model.


        x is an array of any length.

        Example with 3 spans, named a, b, c:

        `span_length = [500, 600, 700]`

        `p = [2_000, 1_500, 1_000]`

        `x = [x0, x1, x2, x3]`

        Then, the output is:
        ```
                      z = [
                          [z0_a, z0_b, z0_c],
                          [z1_a, z1_b, z1_c],
                          [z2_a, z2_b, z2_c],
                          [z3_a, z3_b, z3_c],
                      ]
        ```
        """

    @abstractmethod
    def x_m(self) -> np.ndarray:
        """Distance between the lowest point of the cable and the left hanging point, projected on the horizontal axis.

        In other words: opposite of the abscissa of the left hanging point.
        """

    @abstractmethod
    def x_n(self) -> np.ndarray:
        """Distance between the lowest point of the cable and the right hanging point, projected on the horizontal axis.

        In other words: abscissa of the right hanging point.
        """

    @abstractmethod
    def x(self, resolution: int) -> np.ndarray:
        """x_coordinate for catenary generation in cable frame: abscissa of the different points of the cable

        Args:
        resolution (int, optional): Number of point to generation between supports.

        Returns:
        np.ndarray: points generated x number of rows in SectionArray. Last column is nan due to the non-definition of last span.
        """

    @abstractmethod
    def L_m(self) -> np.ndarray:
        """Length of the left portion of the cable.
        The left portion refers to the portion from the left point to lowest point of the cables"""

    @abstractmethod
    def L_n(self) -> np.ndarray:
        """Length of the right portion of the cable.
        The right portion refers to the portion from the right point to lowest point of the cables"""

    @abstractmethod
    def L(self) -> np.ndarray:
        """Total length of the cable."""

    @abstractmethod
    def T_h(self) -> np.ndarray:
        """Horizontal tension on the cable.
        Right now, this tension is constant all along the cable, but that might not be true for elastic catenary model.

        Raises:
                AttributeError: linear_weight is required
        """

    @abstractmethod
    def T_v(self, x_one_per_span: np.ndarray) -> np.ndarray:
        """Vertical tension on the cable, depending on the abscissa.

        Args:
        x_one_per_span: array of abscissa, one abscissa per span: should be at the same length as span_length/elevation_difference/p

        Example with 3 spans, named a, b, c:

        `span_length = [500, 600, 700]`

        `p = [2_000, 1_500, 1_000]`

        Then, x_one_per_span must be of size 3. Each element refers to one span:

        `x_one_per_span = [x_a, x_b, x_c]`

        Then, the output is:
        `T_v = [T_v(x_a), T_v(x_b), T_v(x_c)]`
        """

    @abstractmethod
    def T(self, x_one_per_span: np.ndarray) -> np.ndarray:
        """Norm of the tension on the cable.
        Same as T_v, x_one_per_span must of same length as the number of spans.

        Args:
        x_one_per_span: array of abscissa, one abscissa per span
        """

    @abstractmethod
    def T_mean_m(self) -> np.ndarray:
        """Mean tension of the left portion of the cable."""

    @abstractmethod
    def T_mean_n(self) -> np.ndarray:
        """Mean tension of the right portion of the cable."""

    @abstractmethod
    def T_mean(self) -> np.ndarray:
        """Mean tension along the whole cable."""

    # TODO: factorize compute_L and compute_x_n in Span class later ?


class CatenarySpan(Span):
    """Implementation of a span cable model according to the catenary equation.

    The coordinates are expressed in the cable frame.
    """

    def z(self, x: np.ndarray) -> np.ndarray:
        """Altitude of cable points depending on the abscissa."""

        # repeating value to perform multidim operation
        xx = x.T
        # self.p is a vector of size (nb support, ). I need to convert it in a matrix (nb support, 1) to perform matrix operation after.
        # Ex: self.p = array([20,20,20,20]) -> self.p([:,new_axis]) = array([[20],[20],[20],[20]])
        pp = self.sagging_parameter[:, np.newaxis]
        # pp = Th / (load_coef * linear_weight) ?

        rr = pp * (np.cosh(xx / pp) - 1)

        # reshaping back to p,x -> (vertical, horizontal)
        return rr.T

    def x_m(self) -> np.ndarray:
        a = self.span_length
        b = self.elevation_difference
        p = self.sagging_parameter
        # return error if linear_weight = None?
        return -a / 2 + p * np.arcsinh(b / (2 * p * np.sinh(a / (2 * p))))

    def x_n(self):
        # move in superclass?
        a = self.span_length
        return a + self.x_m()

    def x(self, resolution: int = 10) -> np.ndarray:
        """x_coordinate for catenary generation in cable frame

        Args:
        resolution (int, optional): Number of point to generation between supports. Defaults to 10.

        Returns:
        np.ndarray: points generated x number of rows in SectionArray. Last column is nan due to the non-definition of last span.
        """

        start_points = self.x_m()
        end_points = self.x_n()

        return np.linspace(start_points, end_points, resolution)

    def L_m(self) -> np.ndarray:
        p = self.sagging_parameter
        return -p * np.sinh(self.x_m() / p)

    def L_n(self) -> np.ndarray:
        p = self.sagging_parameter
        return p * np.sinh(self.x_n() / p)

    def L(self) -> np.ndarray:
        # move in superclass?
        """Total length of the cable."""
        return self.L_n() + self.L_m()

    def T_h(self) -> np.ndarray:
        if self.linear_weight is None:
            raise AttributeError("Cannot compute T_h: linear_weight is needed")
        else:
            p = self.sagging_parameter
            k_load = self.load_coefficient
            lambd = self.linear_weight
            return p * k_load * lambd

    def T_v(self, x_one_per_span) -> np.ndarray:
        # an array of abscissa of the same length as the number of spans is expected
        p = self.sagging_parameter
        return self.T_h() * np.sinh(x_one_per_span / p)

    def T(self, x_one_per_span) -> np.ndarray:
        # an array of abscissa of the same length as the number of spans is expected
        p = self.sagging_parameter
<<<<<<< HEAD
        return self.T_h() * np.cosh(x_one_per_span / p)
=======
        return self.compute_T(x_one_per_span, p, T_h)
>>>>>>> 0de461b3

    def T_mean_m(self) -> np.ndarray:
        x_m = self.x_m()
        L_m = self.L_m()
        T_h = self.T_h()
        T_max_m = self.T_max(x_m)
        return (-x_m * T_h + L_m * T_max_m) / (2 * L_m)

    def T_mean_n(self) -> np.ndarray:
        x_n = self.x_n()
        L_n = self.L_n()
        T_h = self.T_h()
<<<<<<< HEAD
        T_max_n = self.T_max(x_n)
        return (x_n * T_h + L_n * T_max_n) / (2 * L_n)
=======
        return self.compute_T_mean_n(a, b, p, T_h)

    def T_mean(self) -> np.ndarray:
        a = self.span_length
        b = self.elevation_difference
        T_h = self.T_h()
        p = self.sagging_parameter
        return self.compute_T_mean(a, b, p, T_h)

    @staticmethod
    def compute_p(
        T_h: np.ndarray, k_load: np.ndarray, lambd: np.float64
    ) -> np.ndarray:
        return T_h / (k_load * lambd)

    @staticmethod
    def compute_x_m(
        a: np.ndarray,
        b: np.ndarray,
        p: np.ndarray,
    ) -> np.ndarray:
        return -a / 2 + p * np.arcsinh(b / (2 * p * np.sinh(a / (2 * p))))

    @staticmethod
    def compute_x_n(a: np.ndarray, b: np.ndarray, p: np.ndarray) -> np.ndarray:
        return a + CatenarySpan.compute_x_m(a, b, p)

    @staticmethod
    def compute_L_m(a: np.ndarray, b: np.ndarray, p: np.ndarray) -> np.ndarray:
        x_m = CatenarySpan.compute_x_m(a, b, p)
        return -p * np.sinh(x_m / p)

    @staticmethod
    def compute_L_n(
        a: np.ndarray,
        b: np.ndarray,
        p: np.ndarray,
    ) -> np.ndarray:
        x_n = CatenarySpan.compute_x_n(a, b, p)
        return p * np.sinh(x_n / p)

    # put in superclass?
    @staticmethod
    def compute_L(
        a: np.ndarray,
        b: np.ndarray,
        p: np.ndarray,
    ) -> np.ndarray:
        L_m = CatenarySpan.compute_L_m(a, b, p)
        L_n = CatenarySpan.compute_L_n(a, b, p)
        return L_m + L_n

    @staticmethod
    def compute_T_h(
        p: np.ndarray, k_load: np.ndarray, lambd: np.float64
    ) -> np.ndarray:
        return p * k_load * lambd

    @staticmethod
    def compute_T_v(
        x_one_per_span: np.ndarray,
        p: np.ndarray,
        T_h: np.ndarray,
    ) -> np.ndarray:
        # an array of abscissa of the same length as the number of spans is expected
        return T_h * np.sinh(x_one_per_span / p)

    @staticmethod
    def compute_T(
        x_one_per_span: np.ndarray,
        p: np.ndarray,
        T_h: np.ndarray,
    ) -> np.ndarray:
        # an array of abscissa of the same length as the number of spans is expected
        return T_h * np.cosh(x_one_per_span / p)

    @staticmethod
    def compute_T_mean_m(
        a: np.ndarray,
        b: np.ndarray,
        p: np.ndarray,
        T_h: np.ndarray,
    ) -> np.ndarray:
        x_m = CatenarySpan.compute_x_m(a, b, p)
        L_m = CatenarySpan.compute_L_m(a, b, p)
        T_x_m = CatenarySpan.compute_T(x_m, p, T_h)
        return (-x_m * T_h + L_m * T_x_m) / (2 * L_m)

    @staticmethod
    def compute_T_mean_n(
        a: np.ndarray,
        b: np.ndarray,
        p: np.ndarray,
        T_h: np.ndarray,
    ) -> np.ndarray:
        # Be careful: p and T_h are linked so the input values must be consistent
        x_n = CatenarySpan.compute_x_n(a, b, p)
        L_n = CatenarySpan.compute_L_n(a, b, p)
        T_x_n = CatenarySpan.compute_T(x_n, p, T_h)
        return (x_n * T_h + L_n * T_x_n) / (2 * L_n)
>>>>>>> 0de461b3

    def T_mean(self) -> np.ndarray:
        L_m = self.L_m()
        L_n = self.L_n()
        L = self.L()
        T_mean_m = self.T_mean_m()
        T_mean_n = self.T_mean_n()
        return (T_mean_m * L_m + T_mean_n * L_n) / L<|MERGE_RESOLUTION|>--- conflicted
+++ resolved
@@ -254,128 +254,21 @@
     def T(self, x_one_per_span) -> np.ndarray:
         # an array of abscissa of the same length as the number of spans is expected
         p = self.sagging_parameter
-<<<<<<< HEAD
         return self.T_h() * np.cosh(x_one_per_span / p)
-=======
-        return self.compute_T(x_one_per_span, p, T_h)
->>>>>>> 0de461b3
 
     def T_mean_m(self) -> np.ndarray:
         x_m = self.x_m()
         L_m = self.L_m()
         T_h = self.T_h()
-        T_max_m = self.T_max(x_m)
-        return (-x_m * T_h + L_m * T_max_m) / (2 * L_m)
+        T_x_m = self.T(x_m)
+        return (-x_m * T_h + L_m * T_x_m) / (2 * L_m)
 
     def T_mean_n(self) -> np.ndarray:
         x_n = self.x_n()
         L_n = self.L_n()
         T_h = self.T_h()
-<<<<<<< HEAD
-        T_max_n = self.T_max(x_n)
-        return (x_n * T_h + L_n * T_max_n) / (2 * L_n)
-=======
-        return self.compute_T_mean_n(a, b, p, T_h)
-
-    def T_mean(self) -> np.ndarray:
-        a = self.span_length
-        b = self.elevation_difference
-        T_h = self.T_h()
-        p = self.sagging_parameter
-        return self.compute_T_mean(a, b, p, T_h)
-
-    @staticmethod
-    def compute_p(
-        T_h: np.ndarray, k_load: np.ndarray, lambd: np.float64
-    ) -> np.ndarray:
-        return T_h / (k_load * lambd)
-
-    @staticmethod
-    def compute_x_m(
-        a: np.ndarray,
-        b: np.ndarray,
-        p: np.ndarray,
-    ) -> np.ndarray:
-        return -a / 2 + p * np.arcsinh(b / (2 * p * np.sinh(a / (2 * p))))
-
-    @staticmethod
-    def compute_x_n(a: np.ndarray, b: np.ndarray, p: np.ndarray) -> np.ndarray:
-        return a + CatenarySpan.compute_x_m(a, b, p)
-
-    @staticmethod
-    def compute_L_m(a: np.ndarray, b: np.ndarray, p: np.ndarray) -> np.ndarray:
-        x_m = CatenarySpan.compute_x_m(a, b, p)
-        return -p * np.sinh(x_m / p)
-
-    @staticmethod
-    def compute_L_n(
-        a: np.ndarray,
-        b: np.ndarray,
-        p: np.ndarray,
-    ) -> np.ndarray:
-        x_n = CatenarySpan.compute_x_n(a, b, p)
-        return p * np.sinh(x_n / p)
-
-    # put in superclass?
-    @staticmethod
-    def compute_L(
-        a: np.ndarray,
-        b: np.ndarray,
-        p: np.ndarray,
-    ) -> np.ndarray:
-        L_m = CatenarySpan.compute_L_m(a, b, p)
-        L_n = CatenarySpan.compute_L_n(a, b, p)
-        return L_m + L_n
-
-    @staticmethod
-    def compute_T_h(
-        p: np.ndarray, k_load: np.ndarray, lambd: np.float64
-    ) -> np.ndarray:
-        return p * k_load * lambd
-
-    @staticmethod
-    def compute_T_v(
-        x_one_per_span: np.ndarray,
-        p: np.ndarray,
-        T_h: np.ndarray,
-    ) -> np.ndarray:
-        # an array of abscissa of the same length as the number of spans is expected
-        return T_h * np.sinh(x_one_per_span / p)
-
-    @staticmethod
-    def compute_T(
-        x_one_per_span: np.ndarray,
-        p: np.ndarray,
-        T_h: np.ndarray,
-    ) -> np.ndarray:
-        # an array of abscissa of the same length as the number of spans is expected
-        return T_h * np.cosh(x_one_per_span / p)
-
-    @staticmethod
-    def compute_T_mean_m(
-        a: np.ndarray,
-        b: np.ndarray,
-        p: np.ndarray,
-        T_h: np.ndarray,
-    ) -> np.ndarray:
-        x_m = CatenarySpan.compute_x_m(a, b, p)
-        L_m = CatenarySpan.compute_L_m(a, b, p)
-        T_x_m = CatenarySpan.compute_T(x_m, p, T_h)
-        return (-x_m * T_h + L_m * T_x_m) / (2 * L_m)
-
-    @staticmethod
-    def compute_T_mean_n(
-        a: np.ndarray,
-        b: np.ndarray,
-        p: np.ndarray,
-        T_h: np.ndarray,
-    ) -> np.ndarray:
-        # Be careful: p and T_h are linked so the input values must be consistent
-        x_n = CatenarySpan.compute_x_n(a, b, p)
-        L_n = CatenarySpan.compute_L_n(a, b, p)
-        T_x_n = CatenarySpan.compute_T(x_n, p, T_h)
+        T_x_n = self.T(x_n)
         return (x_n * T_h + L_n * T_x_n) / (2 * L_n)
->>>>>>> 0de461b3
 
     def T_mean(self) -> np.ndarray:
         L_m = self.L_m()
