--- conflicted
+++ resolved
@@ -26,14 +26,7 @@
 
 	@abstractmethod
 	def epsilon_therm(self, current_temperature: np.ndarray) -> np.ndarray:
-<<<<<<< HEAD
-		"""Thermal part of the relative deformation of the cable, compared to a temperature_reference."""
-=======
 		"""Thermal part of the relative strain of the cable, compared to a temperature_reference."""
-		temp_ref = self.cable_array.data["temperature_reference"].to_numpy()
-		alpha = self.cable_array.data["dilatation_coefficient"].to_numpy()
-		return (current_temperature - temp_ref) * alpha
->>>>>>> 114c717b
 
 	@abstractmethod
 	def epsilon(
@@ -53,27 +46,25 @@
 class LinearDeformation(Deformation):
 	"""This model assumes that mechanical strain is linear with tension."""
 
-<<<<<<< HEAD
+
 	def epsilon_therm(self, current_temperature: np.ndarray) -> np.ndarray:
 		"""Thermal part of the relative deformation of the cable, compared to a temperature_reference."""
 		temp_ref = self.cable_array.data["temperature_reference"].to_numpy()
 		alpha = self.cable_array.data["dilatation_coefficient"].to_numpy()
 		return self.compute_epsilon_therm(current_temperature, temp_ref, alpha)
 
-	def epsilon_mecha(self) -> np.ndarray:
-		# T_mean(T_h)???
-=======
+
 	def epsilon_mecha(
 		self, max_stress: np.ndarray | None = None
 	) -> np.ndarray:
->>>>>>> 114c717b
 		T_mean = self.tension_mean
 		E = self.cable_array.data["young_modulus"].to_numpy()
 		S = self.cable_array.data["section"].to_numpy()
 		return self.compute_epsilon_mecha(T_mean, E, S)
 
-<<<<<<< HEAD
-	def epsilon(self, current_temperature):
+	def epsilon(
+		self, current_temperature, max_stress: np.ndarray | None = None
+	):
 		return self.epsilon_mecha() + self.epsilon_therm(current_temperature)
 
 	@staticmethod
@@ -100,11 +91,6 @@
 	# 	return LinearDeformation.compute_epsilon_mecha(
 	# 		T_mean, E, S
 	# 	) + LinearDeformation.compute_epsilon_therm(theta, theta_ref, alpha)
-=======
-	def epsilon(
-		self, current_temperature, max_stress: np.ndarray | None = None
-	):
-		return self.epsilon_mecha() + self.epsilon_therm(current_temperature)
 
 
 class PolynomialDeformation(Deformation):
@@ -188,5 +174,4 @@
 	):
 		return self.epsilon_mecha(max_stress) + self.epsilon_therm(
 			current_temperature
-		)
->>>>>>> 114c717b
+		)