--- conflicted
+++ resolved
@@ -22,44 +22,12 @@
 		data_cable: DataCable,
 		tension_mean: np.ndarray,
 		cable_length: np.ndarray,
-<<<<<<< HEAD
-		cable_section_area: np.float64,
-		cable_section_area_conductor: np.float64,
-		linear_weight: np.float64,
-		young_modulus: np.float64,
-		young_modulus_heart: np.float64,
-		# two young modulus?
-		dilatation_coefficient: np.float64,
-		dilatation_coefficient_conductor: np.float64,
-		dilatation_coefficient_heart: np.float64,
-		# two dilatation coefs?
-		temperature_reference: np.float64,
-		polynomial_conductor: Poly,
-		polynomial_heart: Poly,
-		is_bimetallic: bool,
-=======
->>>>>>> 10ce02ed
 		max_stress: np.ndarray | None = None,
 		**kwargs,
 	):
 		self.tension_mean = tension_mean
 		self.cable_length = cable_length
-<<<<<<< HEAD
-		self.cable_section_area = cable_section_area
-		self.cable_section_area_conductor = cable_section_area_conductor
-		self.linear_weight = linear_weight
-		self.young_modulus = young_modulus
-		self.young_modulus_heart = young_modulus_heart
-		self.dilatation_coefficient = dilatation_coefficient
-		self.dilatation_coefficient_conductor = dilatation_coefficient_conductor
-		self.dilatation_coefficient_heart = dilatation_coefficient_heart
-		self.temp_ref = temperature_reference
-		self.polynomial_conductor = polynomial_conductor
-		self.polynomial_heart = polynomial_heart
-		self.is_bimetallic = is_bimetallic
-=======
 		self.data_cable = data_cable
->>>>>>> 10ce02ed
 
 		if max_stress is None:
 			self.max_stress = np.full(self.cable_length.shape, 0)
@@ -87,15 +55,7 @@
 	@abstractmethod
 	def compute_epsilon_mecha(
 		T_mean: np.ndarray,
-<<<<<<< HEAD
-		E: np.float64,
-		S: np.float64,
-		polynomial_conductor: Poly,
-		polynomial_heart: Poly,
-		is_bimetallic: bool,
-=======
-		data_cable: DataCable,
->>>>>>> 10ce02ed
+		data_cable: DataCable,
 		max_stress: np.ndarray | None = None,
 	) -> np.ndarray:
 		"""Computing mechanical strain using a static method"""
@@ -123,11 +83,7 @@
 		E = self.data_cable.young_modulus
 		S = self.data_cable.cable_section_area
 		return self.compute_epsilon_mecha(
-<<<<<<< HEAD
-			T_mean, E, S, self.polynomial_conductor, self.polynomial_heart, self.is_bimetallic, self.max_stress
-=======
 			T_mean, self.data_cable, self.max_stress
->>>>>>> 10ce02ed
 		)
 
 	def epsilon(self, current_temperature: np.ndarray):
@@ -142,19 +98,6 @@
 	# epsilon total
 	def compute_epsilon_mecha(
 		T_mean: np.ndarray,
-<<<<<<< HEAD
-		E: np.float64,
-		S: np.float64,
-		polynomial_conductor: Poly,
-		polynomial_heart: Poly,
-		is_bimetallic: bool,
-		max_stress: np.ndarray | None = None,
-	) -> np.ndarray:
-		# linear case
-		if polynomial_conductor.trim().degree() < 2:
-			# if is_bimetallic:
-			# 	E = 
-=======
 		data_cable: DataCable,
 		max_stress: np.ndarray | None = None,
 	) -> np.ndarray:
@@ -162,7 +105,6 @@
 		if data_cable.polynomial_conductor.trim().degree() < 2:
 			E = data_cable.young_modulus
 			S = data_cable.cable_section_area
->>>>>>> 10ce02ed
 			return T_mean / (E * S)
 		# add linear case with two materials
 
@@ -174,7 +116,6 @@
 			data_cable.dilatation_coefficient
 			data_cable.dilatation_coefficient_conductor
 			data_cable.dilatation_coefficient_heart
-			data_cable.is_bimetallic
 			data_cable.cable_section_area_conductor
 			return DeformationRte.compute_epsilon_mecha_polynomial(
 				T_mean, data_cable, max_stress
