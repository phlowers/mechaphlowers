--- conflicted
+++ resolved
@@ -9,15 +9,9 @@
 import numpy as np
 from numpy.polynomial import Polynomial as Poly
 
-<<<<<<< HEAD
-from mechaphlowers.entities.data_container import DataCable
-
-IMAGINARY_THRESHOLD = 1e-5
-=======
 from mechaphlowers.config import options as cfg
 
 IMAGINARY_THRESHOLD = cfg.solver.deformation_imag_thresh  # type: ignore
->>>>>>> fdead053
 
 
 class IDeformation(ABC):
