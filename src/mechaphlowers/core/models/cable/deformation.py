--- conflicted
+++ resolved
@@ -19,21 +19,17 @@
 		self,
 		tension_mean: np.ndarray,
 		cable_length: np.ndarray,
-<<<<<<< HEAD
 		cable_section_area: np.float64,
 		linear_weight: np.float64,
 		young_modulus: np.float64,
 		dilatation_coefficient: np.float64,
 		temperature_reference: np.float64,
 		polynomial_conductor: Poly,
-=======
->>>>>>> 4a5a1860
 		max_stress: np.ndarray | None = None,
 		**kwargs,
 	):
 		self.tension_mean = tension_mean
 		self.cable_length = cable_length
-<<<<<<< HEAD
 		self.cable_section_area = cable_section_area
 		self.linear_weight = linear_weight
 		self.young_modulus = young_modulus
@@ -41,8 +37,6 @@
 		self.temp_ref = temperature_reference
 		self.polynomial_conductor = polynomial_conductor
 
-=======
->>>>>>> 4a5a1860
 		if max_stress is None:
 			self.max_stress = np.full(self.cable_length.shape, 0)
 
@@ -69,13 +63,8 @@
 	@abstractmethod
 	def compute_epsilon_mecha(
 		T_mean: np.ndarray,
-<<<<<<< HEAD
-		E: np.float64,
-		S: np.float64,
-=======
-		E: np.ndarray,
-		S: np.ndarray,
->>>>>>> 4a5a1860
+		E: np.float64,
+		S: np.float64,
 		polynomial: Poly,
 		max_stress: np.ndarray | None = None,
 	) -> np.ndarray:
@@ -89,11 +78,7 @@
 		"""Computing thermal strain using a static method"""
 
 
-<<<<<<< HEAD
-class DeformationRTE(IDeformation):
-=======
 class DeformationRte(IDeformation):
->>>>>>> 4a5a1860
 	"""This class implements the deformation model used by RTE."""
 
 	def L_ref(self, current_temperature: np.ndarray) -> np.ndarray:
@@ -105,15 +90,9 @@
 
 	def epsilon_mecha(self) -> np.ndarray:
 		T_mean = self.tension_mean
-<<<<<<< HEAD
 		E = self.young_modulus
 		S = self.cable_section_area
 		polynomial = self.polynomial_conductor
-=======
-		E = self.cable_array.data["young_modulus"].to_numpy()
-		S = self.cable_array.data["section"].to_numpy()
-		polynomial = self.cable_array.stress_strain_polynomial
->>>>>>> 4a5a1860
 		return self.compute_epsilon_mecha(
 			T_mean, E, S, polynomial, self.max_stress
 		)
@@ -122,25 +101,15 @@
 		return self.epsilon_mecha() + self.epsilon_therm(current_temperature)
 
 	def epsilon_therm(self, current_temperature: np.ndarray) -> np.ndarray:
-<<<<<<< HEAD
 		temp_ref = self.temp_ref
 		alpha = self.dilatation_coefficient
-=======
-		temp_ref = self.cable_array.data["temperature_reference"].to_numpy()
-		alpha = self.cable_array.data["dilatation_coefficient"].to_numpy()
->>>>>>> 4a5a1860
 		return self.compute_epsilon_therm(current_temperature, temp_ref, alpha)
 
 	@staticmethod
 	def compute_epsilon_mecha(
 		T_mean: np.ndarray,
-<<<<<<< HEAD
-		E: np.float64,
-		S: np.float64,
-=======
-		E: np.ndarray,
-		S: np.ndarray,
->>>>>>> 4a5a1860
+		E: np.float64,
+		S: np.float64,
 		polynomial: Poly,
 		max_stress: np.ndarray | None = None,
 	) -> np.ndarray:
@@ -149,24 +118,15 @@
 			return T_mean / (E * S)
 		# polynomial case
 		else:
-<<<<<<< HEAD
-			return DeformationRTE.compute_epsilon_mecha_polynomial(
-=======
 			return DeformationRte.compute_epsilon_mecha_polynomial(
->>>>>>> 4a5a1860
 				T_mean, E, S, polynomial, max_stress
 			)
 
 	@staticmethod
 	def compute_epsilon_mecha_polynomial(
 		T_mean: np.ndarray,
-<<<<<<< HEAD
-		E: np.float64,
-		S: np.float64,
-=======
-		E: np.ndarray,
-		S: np.ndarray,
->>>>>>> 4a5a1860
+		E: np.float64,
+		S: np.float64,
 		polynomial: Poly,
 		max_stress: np.ndarray | None = None,
 	) -> np.ndarray:
@@ -174,11 +134,7 @@
 		sigma = T_mean / S
 		if polynomial is None:
 			raise ValueError("Polynomial is not defined")
-<<<<<<< HEAD
-		epsilon_plastic = DeformationRTE.compute_epsilon_plastic(
-=======
 		epsilon_plastic = DeformationRte.compute_epsilon_plastic(
->>>>>>> 4a5a1860
 			T_mean, E, S, polynomial, max_stress
 		)
 		return epsilon_plastic + sigma / E
@@ -197,11 +153,7 @@
 			max_stress = np.full(T_mean.shape, 0)
 		# epsilon plastic is based on the highest value between sigma and max_stress
 		highest_constraint = np.fmax(sigma, max_stress)
-<<<<<<< HEAD
-		equation_solution = DeformationRTE.resolve_stress_strain_equation(
-=======
 		equation_solution = DeformationRte.resolve_stress_strain_equation(
->>>>>>> 4a5a1860
 			highest_constraint, polynomial
 		)
 		equation_solution -= highest_constraint / E
@@ -214,11 +166,7 @@
 		"""Solves $\\sigma = Polynomial(\\varepsilon)$"""
 		polynom_array = np.full(sigma.shape, polynomial)
 		poly_to_resolve = polynom_array - sigma
-<<<<<<< HEAD
-		return DeformationRTE.find_smallest_real_positive_root(poly_to_resolve)
-=======
 		return DeformationRte.find_smallest_real_positive_root(poly_to_resolve)
->>>>>>> 4a5a1860
 
 	@staticmethod
 	def find_smallest_real_positive_root(
@@ -254,11 +202,7 @@
 
 	@staticmethod
 	def compute_epsilon_therm(
-<<<<<<< HEAD
 		theta: np.ndarray, theta_ref: np.float64, alpha: np.float64
-=======
-		theta: np.ndarray, theta_ref: np.ndarray, alpha: np.ndarray
->>>>>>> 4a5a1860
 	) -> np.ndarray:
 		"""Computing thermal strain using a static method"""
 		return (theta - theta_ref) * alpha