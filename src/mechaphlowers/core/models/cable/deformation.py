# Copyright (c) 2025, RTE (http://www.rte-france.com)
# This Source Code Form is subject to the terms of the Mozilla Public
# License, v. 2.0. If a copy of the MPL was not distributed with this
# file, You can obtain one at http://mozilla.org/MPL/2.0/.
# SPDX-License-Identifier: MPL-2.0

from abc import ABC, abstractmethod

import numpy as np
from numpy.polynomial import Polynomial as Poly

from mechaphlowers.config import options as cfg
from mechaphlowers.entities.data_container import DataCable

IMAGINARY_THRESHOLD = cfg.solver.deformation_imag_thresh  # type: ignore


class SigmaFunctionSingleMaterial:
	def __init__(
		self,
		stress_strain_polynomial: Poly,
		young_modulus,
		dilatation_coefficient,
		T_labo,
	) -> None:
		self.stress_strain_polynomial = stress_strain_polynomial
		self.young_modulus = young_modulus
		self.dilatation_coefficient = dilatation_coefficient
		self.T_labo = T_labo  # rename temp ref?
		self.sigma_max: np.ndarray | None = None
		self.epsilon_plastic_max: np.ndarray | None = None

	# TODO: best way to do this?
	def set_sigma_max(self, sigma_max: np.ndarray):
		self.sigma_max = sigma_max
		self.epsilon_plastic_max = self.epsilon_plastic(sigma_max)

	def epsilon_total(self, sigma, current_temperature):
		E = self.young_modulus
		# TODO: unnecessary, but keep anyway?
		if E == np.float64(0.0):
			return np.zeros_like(sigma)
		eps_th = self.epsilon_th(current_temperature)
		eps_plast = self.epsilon_plastic(sigma)
		return eps_th + eps_plast + sigma / E

	def epsilon_th(self, current_temperature):
		return self.dilatation_coefficient * (
			current_temperature - self.T_labo
		)

	def epsilon_plastic(self, sigma):
		# TODO : do better than this
		if self.epsilon_plastic_max is None:
			self.epsilon_plastic_max = np.zeros_like(sigma)
		if self.sigma_max is None:
			self.sigma_max = np.zeros_like(sigma)
		need_recomputation = sigma > self.sigma_max
		sigma_recomputation = np.extract(need_recomputation, sigma)
		E = self.young_modulus
		if len(sigma_recomputation) > 0:
			new_epsilon_plastic_max = self.resolve_stress_strain_equation(
				sigma_recomputation
			) - (sigma_recomputation / E)
			np.place(
				self.epsilon_plastic_max,
				need_recomputation,
				new_epsilon_plastic_max,
			)
		return self.epsilon_plastic_max

	def sigma_poly(self, x: np.ndarray):
		out = self.stress_strain_polynomial(x)
		return out

	def resolve_stress_strain_equation(self, sigma: np.ndarray) -> np.ndarray:
		"""Solves $\\sigma = Polynomial(\\varepsilon_{plastic})$ for sigma values that need it"""
		# TODO: for loop here instead
		polynom_array = np.full(sigma.shape, self.stress_strain_polynomial)
		poly_to_resolve = polynom_array - sigma
		return self.find_smallest_real_positive_root(poly_to_resolve)

	@staticmethod
	def find_smallest_real_positive_root(
		poly_to_resolve: np.ndarray,
	) -> np.ndarray:
		"""Find the smallest root that is real and positive for each polynomial

		Args:
			poly_to_resolve (np.ndarray): array of polynomials to solve

		Raises:
			ValueError: if no real positive root has been found for at least one polynomial.

		Returns:
			np.ndarray: array of the roots (one per polynomial)
		"""
		# Can cause performance issues
		all_roots = [poly.roots() for poly in poly_to_resolve]

		all_roots_stacked = np.stack(all_roots)
		keep_solution_condition = np.logical_and(
			abs(all_roots_stacked.imag) < IMAGINARY_THRESHOLD,
			0.0 <= all_roots_stacked,
		)
		# Replace roots that are not real nor positive by np.inf
		real_positive_roots = np.where(
			keep_solution_condition, all_roots_stacked, np.inf
		)
		real_smallest_root = real_positive_roots.min(axis=1).real
		if np.inf in real_smallest_root:
			raise ValueError("No solution found for at least one span")
		return real_smallest_root


class IDeformation(ABC):
<<<<<<< HEAD
	"""This abstract class is a base class for models to compute relative cable deformations."""

	def __init__(
		self,
		data_cable: DataCable,
		tension_mean: np.ndarray,
		cable_length: np.ndarray,
		# TODO: add setter max_stress to add it to SimpleMaterials?
		max_stress: np.ndarray | None = None,
		**kwargs,
	):
		self.tension_mean = tension_mean
		self.cable_length = cable_length
		self.data_cable = data_cable

		if max_stress is None:
			self._max_stress = np.full(self.cable_length.shape, 0.0)

	# # Keep this in abstract class?
	@property
	@abstractmethod
	def max_stress(self):
		"""quoi"""
		pass

	@max_stress.setter
	@abstractmethod
	def max_stress(self, value_max_stress):
		"""feur"""
		pass

	@abstractmethod
	def L_ref(self, current_temperature: np.ndarray) -> np.ndarray:
		"""Unstressed cable length, at a chosen reference temperature"""

	@abstractmethod
	def epsilon(
		self,
		current_temperature: np.ndarray,
	) -> np.ndarray:
		"""Total relative strain of the cable."""

	# @abstractmethod
	# def epsilon_mecha(self) -> np.ndarray:
	# 	"""Mechanical part of the relative strain  of the cable."""

	# @abstractmethod
	# def epsilon_therm(self, current_temperature: np.ndarray) -> np.ndarray:
	# 	"""Thermal part of the relative deformation of the cable, compared to a temperature_reference."""

	@staticmethod
	@abstractmethod
	def compute_epsilon(
		T_mean: np.ndarray,
		data_cable: DataCable,
		current_temperature: np.ndarray,
		sigma_func_conductor: SigmaFunctionSingleMaterial,
		sigma_func_heart: SigmaFunctionSingleMaterial,
		max_stress: np.ndarray | None = None,
	) -> np.ndarray:
		"""Computing mechanical strain using a static method"""

	# @staticmethod
	# @abstractmethod
	# def compute_epsilon_therm(
	# 	theta: np.ndarray, theta_ref: np.float64, alpha: np.float64
	# ) -> np.ndarray:
	# 	"""Computing thermal strain using a static method"""


class DeformationRte(IDeformation):
	"""This class implements the deformation model used by RTE."""

	def __init__(
		self,
		data_cable: DataCable,
		tension_mean: np.ndarray,
		cable_length: np.ndarray,
		max_stress: np.ndarray | None = None,
		**kwargs,
	):
		super().__init__(data_cable, tension_mean, cable_length, max_stress)
		conductor_kwargs = {
			"stress_strain_polynomial": data_cable.polynomial_conductor,
			"young_modulus": data_cable.young_modulus_conductor,
			"dilatation_coefficient": data_cable.dilatation_coefficient_conductor,
			"T_labo": data_cable.temperature_reference,
		}
		heart_kwargs = {
			"stress_strain_polynomial": data_cable.polynomial_heart,
			"young_modulus": data_cable.young_modulus_heart,
			"dilatation_coefficient": data_cable.dilatation_coefficient_heart,
			"T_labo": data_cable.temperature_reference,
		}
		self.sigma_func_conductor = SigmaFunctionSingleMaterial(
			**conductor_kwargs
		)
		self.sigma_func_heart = SigmaFunctionSingleMaterial(**heart_kwargs)
		self.max_stress = self._max_stress


	@property
	def max_stress(self):
		return self._max_stress

	@max_stress.setter
	def max_stress(self, value_max_stress: np.ndarray):
		self.sigma_func_conductor.set_sigma_max(value_max_stress)
		if self.sigma_func_heart.young_modulus == np.float64(0):
			self.sigma_func_heart.set_sigma_max(value_max_stress)

	def L_ref(self, current_temperature: np.ndarray) -> np.ndarray:
		L = self.cable_length
		epsilon = self.epsilon(current_temperature)
		return L / (1 + epsilon)

	def epsilon(self, current_temperature) -> np.ndarray:
		T_mean = self.tension_mean
		E = self.data_cable.young_modulus
		S = self.data_cable.cable_section_area
		return self.compute_epsilon(
			T_mean,
			self.data_cable,
			current_temperature,
			self.sigma_func_conductor,
			self.sigma_func_heart,
			self.max_stress,
		)

	@staticmethod
	# epsilon total
	def compute_epsilon(
		T_mean: np.ndarray,
		data_cable: DataCable,
		current_temperature: np.ndarray,
		sigma_func_conductor: SigmaFunctionSingleMaterial,
		sigma_func_heart: SigmaFunctionSingleMaterial,
		max_stress: np.ndarray | None = None,
	) -> np.ndarray:
		E = data_cable.young_modulus
		S = data_cable.cable_section_area
		sigma = T_mean / S  # global section?

		# single material
		eps_total_cond = sigma_func_conductor.epsilon_total(sigma, current_temperature)

		if sigma_func_heart.young_modulus == np.float64(0):
			# TODO: merge two cases?
			return eps_total_cond

		# two materials
		else:
			eps_plastic_cond = sigma_func_conductor.epsilon_plastic(sigma)
			eps_th_cond = sigma_func_conductor.epsilon_th(current_temperature)
			eps_total_heart = sigma_func_heart.epsilon_total(sigma, current_temperature)

			is_only_heart_supported: np.ndarray = (
				eps_total_heart < eps_plastic_cond + eps_th_cond
			)

			return np.where(
				is_only_heart_supported,
				eps_total_heart,
				eps_total_heart + eps_total_cond,
			)

	# def epsilon_therm(self, current_temperature: np.ndarray) -> np.ndarray:
	# 	temp_ref = self.data_cable.temperature_reference
	# 	alpha = self.data_cable.dilatation_coefficient
	# 	return self.compute_epsilon_therm(current_temperature, temp_ref, alpha)

	# @staticmethod
	# # epsilon total
	# def compute_epsilon_mecha(
	# 	T_mean: np.ndarray,
	# 	data_cable: DataCable,
	# 	max_stress: np.ndarray | None = None,
	# ) -> np.ndarray:
	# 	# linear case
	# 	if data_cable.polynomial_conductor.trim().degree() < 2:
	# 		E = data_cable.young_modulus
	# 		S = data_cable.cable_section_area
	# 		return T_mean / (E * S)
	# 	# add linear case with two materials

	# 	# polynomial case
	# 	# change way things work here?
	# 	else:
	# 		# test_data
	# 		data_cable.young_modulus_heart
	# 		data_cable.dilatation_coefficient
	# 		data_cable.dilatation_coefficient_conductor
	# 		data_cable.dilatation_coefficient_heart
	# 		data_cable.cable_section_area_conductor
	# 		return DeformationRte.compute_epsilon_mecha_polynomial(
	# 			T_mean, data_cable, max_stress
	# 		)

	# @staticmethod
	# def compute_epsilon_mecha_polynomial(
	# 	T_mean: np.ndarray,
	# 	data_cable: DataCable,
	# 	max_stress: np.ndarray | None = None,
	# ) -> np.ndarray:
	# 	"""Computes epsilon when the stress-strain relation is polynomial"""
	# 	S = data_cable.cable_section_area
	# 	E = data_cable.young_modulus
	# 	polynomial_conductor = data_cable.polynomial_conductor
	# 	sigma = T_mean / S
	# 	if polynomial_conductor is None:
	# 		raise ValueError("Polynomial is not defined")
	# 	# if sigma > sigma_max: sum of polynomials
	# 	# else:
	# 	# compute both eps_plastic + eps_th and compare them
	# 	# take the lowest and compute total eps
	# 	# compare total eps from first material to eps_pl + eps_th to other material

	# 	# gérer les histoires de contrainte réduite

	# 	# epsilon_plastic_conductor = DeformationRte.compute_epsilon_plastic(
	# 	# 	T_mean, (E - E_heart), S, polynomial_conductor, max_stress
	# 	# )
	# 	# epsilon_therm_conductor = DeformationRte.compute_epsilon_therm(theta, temp_ref, alpha_conductor)
	# 	# epsilon_plastic_heart = DeformationRte.compute_epsilon_plastic(
	# 	# 	T_mean, E_heart, S, polynomial_heart, max_stress
	# 	# )
	# 	# epsilon_therm_heart = DeformationRte.compute_epsilon_therm(theta, temp_ref, alpha_conductor)
	# 	# epsilon_total_heart = epsilon_plastic_conductor + epsilon_therm_heart + sigma / E
	# 	# # np.where instead of if
	# 	# if epsilon_total_heart < epsilon_plastic_conductor + epsilon_therm_conductor:
	# 	# 	return epsilon_total_heart # or epsilon_mecha
	# 	# else:
	# 	# 	return DeformationRte.compute_epsilon_both_materials()

	# 	epsilon_plastic = DeformationRte.compute_epsilon_plastic(
	# 		T_mean, E, S, polynomial_conductor, max_stress
	# 	)
	# 	return epsilon_plastic + sigma / E

	# @staticmethod
	# def compute_epsilon_plastic(
	# 	T_mean: np.ndarray,
	# 	E: np.float64,
	# 	S: np.float64,
	# 	polynomial: Poly,
	# 	max_stress: np.ndarray | None = None,
	# ) -> np.ndarray:
	# 	"""Computes elastic permanent strain."""
	# 	sigma = T_mean / S
	# 	if max_stress is None:
	# 		max_stress = np.full(T_mean.shape, 0)
	# 	# epsilon plastic is based on the highest value between sigma and max_stress
	# 	highest_constraint = np.fmax(sigma, max_stress)
	# 	equation_solution = DeformationRte.resolve_stress_strain_equation(
	# 		highest_constraint, polynomial
	# 	)
	# 	equation_solution -= highest_constraint / E
	# 	return equation_solution

	# @staticmethod
	# def resolve_stress_strain_equation(
	# 	sigma: np.ndarray, polynomial: Poly
	# ) -> np.ndarray:
	# 	"""Solves $\\sigma = Polynomial(\\varepsilon)$"""
	# 	polynom_array = np.full(sigma.shape, polynomial)
	# 	poly_to_resolve = polynom_array - sigma
	# 	return DeformationRte.find_smallest_real_positive_root(poly_to_resolve)

	# @staticmethod
	# def find_smallest_real_positive_root(
	# 	poly_to_resolve: np.ndarray,
	# ) -> np.ndarray:
	# 	"""Find the smallest root that is real and positive for each polynomial

	# 	Args:
	# 		poly_to_resolve (np.ndarray): array of polynomials to solve

	# 	Raises:
	# 		ValueError: if no real positive root has been found for at least one polynomial.

	# 	Returns:
	# 		np.ndarray: array of the roots (one per polynomial)
	# 	"""
	# 	# Can cause performance issues
	# 	all_roots = [poly.roots() for poly in poly_to_resolve]

	# 	all_roots_stacked = np.stack(all_roots)
	# 	keep_solution_condition = np.logical_and(
	# 		abs(all_roots_stacked.imag) < IMAGINARY_THRESHOLD,
	# 		0.0 <= all_roots_stacked,
	# 	)
	# 	# Replace roots that are not real nor positive by np.inf
	# 	real_positive_roots = np.where(
	# 		keep_solution_condition, all_roots_stacked, np.inf
	# 	)
	# 	real_smallest_root = real_positive_roots.min(axis=1).real
	# 	if np.inf in real_smallest_root:
	# 		raise ValueError("No solution found for at least one span")
	# 	return real_smallest_root

	# @staticmethod
	# def compute_epsilon_therm(
	# 	theta: np.ndarray, theta_ref: np.float64, alpha: np.float64
	# ) -> np.ndarray:
	# 	"""Computing thermal strain using a static method"""
	# 	return (theta - theta_ref) * alpha
=======
    """This abstract class is a base class for models to compute relative cable deformations."""

    def __init__(
        self,
        tension_mean: np.ndarray,
        cable_length: np.ndarray,
        cable_section_area: np.float64,
        linear_weight: np.float64,
        young_modulus: np.float64,
        dilatation_coefficient: np.float64,
        temperature_reference: np.float64,
        polynomial_conductor: Poly,
        sagging_temperature: np.ndarray,
        max_stress: np.ndarray | None = None,
        **kwargs,
    ):
        self.tension_mean = tension_mean
        self.cable_length = cable_length
        self.cable_section_area = cable_section_area
        self.linear_weight = linear_weight
        self.young_modulus = young_modulus
        self.dilatation_coefficient = dilatation_coefficient
        self.temp_ref = temperature_reference
        self.polynomial_conductor = polynomial_conductor
        self.current_temperature = sagging_temperature

        if max_stress is None:
            self.max_stress = np.full(self.cable_length.shape, 0)

    @abstractmethod
    def L_ref(self) -> np.ndarray:
        """Unstressed cable length, at a chosen reference temperature"""

    @abstractmethod
    def epsilon(self) -> np.ndarray:
        """Total relative strain of the cable."""

    @abstractmethod
    def epsilon_mecha(self) -> np.ndarray:
        """Mechanical part of the relative strain  of the cable."""

    @abstractmethod
    def epsilon_therm(self) -> np.ndarray:
        """Thermal part of the relative deformation of the cable, compared to a temperature_reference."""

    @staticmethod
    @abstractmethod
    def compute_epsilon_mecha(
        T_mean: np.ndarray,
        E: np.float64,
        S: np.float64,
        polynomial: Poly,
        max_stress: np.ndarray | None = None,
    ) -> np.ndarray:
        """Computing mechanical strain using a static method"""

    @staticmethod
    @abstractmethod
    def compute_epsilon_therm(
        theta: np.ndarray, theta_ref: np.float64, alpha: np.float64
    ) -> np.ndarray:
        """Computing thermal strain using a static method"""


class DeformationRte(IDeformation):
    """This class implements the deformation model used by RTE."""

    def L_ref(self) -> np.ndarray:
        L = self.cable_length
        epsilon = self.epsilon_therm() + self.epsilon_mecha()
        return L / (1 + epsilon)

    def epsilon_mecha(self) -> np.ndarray:
        T_mean = self.tension_mean
        E = self.young_modulus
        S = self.cable_section_area
        polynomial = self.polynomial_conductor
        return self.compute_epsilon_mecha(
            T_mean, E, S, polynomial, self.max_stress
        )

    def epsilon(self):
        return self.epsilon_mecha() + self.epsilon_therm()

    def epsilon_therm(self) -> np.ndarray:
        sagging_temperature = self.current_temperature
        temp_ref = self.temp_ref
        alpha = self.dilatation_coefficient
        return self.compute_epsilon_therm(sagging_temperature, temp_ref, alpha)

    @staticmethod
    def compute_epsilon_mecha(
        T_mean: np.ndarray,
        E: np.float64,
        S: np.float64,
        polynomial: Poly,
        max_stress: np.ndarray | None = None,
    ) -> np.ndarray:
        # linear case
        if polynomial.trim().degree() < 2:
            return T_mean / (E * S)
        # polynomial case
        else:
            return DeformationRte.compute_epsilon_mecha_polynomial(
                T_mean, E, S, polynomial, max_stress
            )

    @staticmethod
    def compute_epsilon_mecha_polynomial(
        T_mean: np.ndarray,
        E: np.float64,
        S: np.float64,
        polynomial: Poly,
        max_stress: np.ndarray | None = None,
    ) -> np.ndarray:
        """Computes epsilon when the stress-strain relation is polynomial"""
        sigma = T_mean / S
        if polynomial is None:
            raise ValueError("Polynomial is not defined")
        epsilon_plastic = DeformationRte.compute_epsilon_plastic(
            T_mean, E, S, polynomial, max_stress
        )
        return epsilon_plastic + sigma / E

    @staticmethod
    def compute_epsilon_plastic(
        T_mean: np.ndarray,
        E: np.float64,
        S: np.float64,
        polynomial: Poly,
        max_stress: np.ndarray | None = None,
    ) -> np.ndarray:
        """Computes elastic permanent strain."""
        sigma = T_mean / S
        if max_stress is None:
            max_stress = np.full(T_mean.shape, 0)
        # epsilon plastic is based on the highest value between sigma and max_stress
        highest_constraint = np.fmax(sigma, max_stress)
        equation_solution = DeformationRte.resolve_stress_strain_equation(
            highest_constraint, polynomial
        )
        equation_solution -= highest_constraint / E
        return equation_solution

    @staticmethod
    def resolve_stress_strain_equation(
        sigma: np.ndarray, polynomial: Poly
    ) -> np.ndarray:
        """Solves $\\sigma = Polynomial(\\varepsilon)$"""
        polynom_array = np.full(sigma.shape, polynomial)
        poly_to_resolve = polynom_array - sigma
        return DeformationRte.find_smallest_real_positive_root(poly_to_resolve)

    @staticmethod
    def find_smallest_real_positive_root(
        poly_to_resolve: np.ndarray,
    ) -> np.ndarray:
        """Find the smallest root that is real and positive for each polynomial

        Args:
                poly_to_resolve (np.ndarray): array of polynomials to solve

        Raises:
                ValueError: if no real positive root has been found for at least one polynomial.

        Returns:
                np.ndarray: array of the roots (one per polynomial)
        """
        # Can cause performance issues
        all_roots = [poly.roots() for poly in poly_to_resolve]

        all_roots_stacked = np.stack(all_roots)
        keep_solution_condition = np.logical_and(
            abs(all_roots_stacked.imag) < IMAGINARY_THRESHOLD,
            0.0 <= all_roots_stacked,
        )
        # Replace roots that are not real nor positive by np.inf
        real_positive_roots = np.where(
            keep_solution_condition, all_roots_stacked, np.inf
        )
        real_smallest_root = real_positive_roots.min(axis=1).real
        if np.inf in real_smallest_root:
            raise ValueError("No solution found for at least one span")
        return real_smallest_root

    @staticmethod
    def compute_epsilon_therm(
        theta: np.ndarray, theta_ref: np.float64, alpha: np.float64
    ) -> np.ndarray:
        """Computing thermal strain using a static method"""
        return (theta - theta_ref) * alpha
>>>>>>> 0da0b63a
<|MERGE_RESOLUTION|>--- conflicted
+++ resolved
@@ -16,440 +16,136 @@
 
 
 class SigmaFunctionSingleMaterial:
-	def __init__(
-		self,
-		stress_strain_polynomial: Poly,
-		young_modulus,
-		dilatation_coefficient,
-		T_labo,
-	) -> None:
-		self.stress_strain_polynomial = stress_strain_polynomial
-		self.young_modulus = young_modulus
-		self.dilatation_coefficient = dilatation_coefficient
-		self.T_labo = T_labo  # rename temp ref?
-		self.sigma_max: np.ndarray | None = None
-		self.epsilon_plastic_max: np.ndarray | None = None
-
-	# TODO: best way to do this?
-	def set_sigma_max(self, sigma_max: np.ndarray):
-		self.sigma_max = sigma_max
-		self.epsilon_plastic_max = self.epsilon_plastic(sigma_max)
-
-	def epsilon_total(self, sigma, current_temperature):
-		E = self.young_modulus
-		# TODO: unnecessary, but keep anyway?
-		if E == np.float64(0.0):
-			return np.zeros_like(sigma)
-		eps_th = self.epsilon_th(current_temperature)
-		eps_plast = self.epsilon_plastic(sigma)
-		return eps_th + eps_plast + sigma / E
-
-	def epsilon_th(self, current_temperature):
-		return self.dilatation_coefficient * (
-			current_temperature - self.T_labo
-		)
-
-	def epsilon_plastic(self, sigma):
-		# TODO : do better than this
-		if self.epsilon_plastic_max is None:
-			self.epsilon_plastic_max = np.zeros_like(sigma)
-		if self.sigma_max is None:
-			self.sigma_max = np.zeros_like(sigma)
-		need_recomputation = sigma > self.sigma_max
-		sigma_recomputation = np.extract(need_recomputation, sigma)
-		E = self.young_modulus
-		if len(sigma_recomputation) > 0:
-			new_epsilon_plastic_max = self.resolve_stress_strain_equation(
-				sigma_recomputation
-			) - (sigma_recomputation / E)
-			np.place(
-				self.epsilon_plastic_max,
-				need_recomputation,
-				new_epsilon_plastic_max,
-			)
-		return self.epsilon_plastic_max
-
-	def sigma_poly(self, x: np.ndarray):
-		out = self.stress_strain_polynomial(x)
-		return out
-
-	def resolve_stress_strain_equation(self, sigma: np.ndarray) -> np.ndarray:
-		"""Solves $\\sigma = Polynomial(\\varepsilon_{plastic})$ for sigma values that need it"""
-		# TODO: for loop here instead
-		polynom_array = np.full(sigma.shape, self.stress_strain_polynomial)
-		poly_to_resolve = polynom_array - sigma
-		return self.find_smallest_real_positive_root(poly_to_resolve)
-
-	@staticmethod
-	def find_smallest_real_positive_root(
-		poly_to_resolve: np.ndarray,
-	) -> np.ndarray:
-		"""Find the smallest root that is real and positive for each polynomial
-
-		Args:
-			poly_to_resolve (np.ndarray): array of polynomials to solve
-
-		Raises:
-			ValueError: if no real positive root has been found for at least one polynomial.
-
-		Returns:
-			np.ndarray: array of the roots (one per polynomial)
-		"""
-		# Can cause performance issues
-		all_roots = [poly.roots() for poly in poly_to_resolve]
-
-		all_roots_stacked = np.stack(all_roots)
-		keep_solution_condition = np.logical_and(
-			abs(all_roots_stacked.imag) < IMAGINARY_THRESHOLD,
-			0.0 <= all_roots_stacked,
-		)
-		# Replace roots that are not real nor positive by np.inf
-		real_positive_roots = np.where(
-			keep_solution_condition, all_roots_stacked, np.inf
-		)
-		real_smallest_root = real_positive_roots.min(axis=1).real
-		if np.inf in real_smallest_root:
-			raise ValueError("No solution found for at least one span")
-		return real_smallest_root
-
-
-class IDeformation(ABC):
-<<<<<<< HEAD
-	"""This abstract class is a base class for models to compute relative cable deformations."""
-
-	def __init__(
-		self,
-		data_cable: DataCable,
-		tension_mean: np.ndarray,
-		cable_length: np.ndarray,
-		# TODO: add setter max_stress to add it to SimpleMaterials?
-		max_stress: np.ndarray | None = None,
-		**kwargs,
-	):
-		self.tension_mean = tension_mean
-		self.cable_length = cable_length
-		self.data_cable = data_cable
-
-		if max_stress is None:
-			self._max_stress = np.full(self.cable_length.shape, 0.0)
-
-	# # Keep this in abstract class?
-	@property
-	@abstractmethod
-	def max_stress(self):
-		"""quoi"""
-		pass
-
-	@max_stress.setter
-	@abstractmethod
-	def max_stress(self, value_max_stress):
-		"""feur"""
-		pass
-
-	@abstractmethod
-	def L_ref(self, current_temperature: np.ndarray) -> np.ndarray:
-		"""Unstressed cable length, at a chosen reference temperature"""
-
-	@abstractmethod
-	def epsilon(
-		self,
-		current_temperature: np.ndarray,
-	) -> np.ndarray:
-		"""Total relative strain of the cable."""
-
-	# @abstractmethod
-	# def epsilon_mecha(self) -> np.ndarray:
-	# 	"""Mechanical part of the relative strain  of the cable."""
-
-	# @abstractmethod
-	# def epsilon_therm(self, current_temperature: np.ndarray) -> np.ndarray:
-	# 	"""Thermal part of the relative deformation of the cable, compared to a temperature_reference."""
-
-	@staticmethod
-	@abstractmethod
-	def compute_epsilon(
-		T_mean: np.ndarray,
-		data_cable: DataCable,
-		current_temperature: np.ndarray,
-		sigma_func_conductor: SigmaFunctionSingleMaterial,
-		sigma_func_heart: SigmaFunctionSingleMaterial,
-		max_stress: np.ndarray | None = None,
-	) -> np.ndarray:
-		"""Computing mechanical strain using a static method"""
-
-	# @staticmethod
-	# @abstractmethod
-	# def compute_epsilon_therm(
-	# 	theta: np.ndarray, theta_ref: np.float64, alpha: np.float64
-	# ) -> np.ndarray:
-	# 	"""Computing thermal strain using a static method"""
-
-
-class DeformationRte(IDeformation):
-	"""This class implements the deformation model used by RTE."""
-
-	def __init__(
-		self,
-		data_cable: DataCable,
-		tension_mean: np.ndarray,
-		cable_length: np.ndarray,
-		max_stress: np.ndarray | None = None,
-		**kwargs,
-	):
-		super().__init__(data_cable, tension_mean, cable_length, max_stress)
-		conductor_kwargs = {
-			"stress_strain_polynomial": data_cable.polynomial_conductor,
-			"young_modulus": data_cable.young_modulus_conductor,
-			"dilatation_coefficient": data_cable.dilatation_coefficient_conductor,
-			"T_labo": data_cable.temperature_reference,
-		}
-		heart_kwargs = {
-			"stress_strain_polynomial": data_cable.polynomial_heart,
-			"young_modulus": data_cable.young_modulus_heart,
-			"dilatation_coefficient": data_cable.dilatation_coefficient_heart,
-			"T_labo": data_cable.temperature_reference,
-		}
-		self.sigma_func_conductor = SigmaFunctionSingleMaterial(
-			**conductor_kwargs
-		)
-		self.sigma_func_heart = SigmaFunctionSingleMaterial(**heart_kwargs)
-		self.max_stress = self._max_stress
-
-
-	@property
-	def max_stress(self):
-		return self._max_stress
-
-	@max_stress.setter
-	def max_stress(self, value_max_stress: np.ndarray):
-		self.sigma_func_conductor.set_sigma_max(value_max_stress)
-		if self.sigma_func_heart.young_modulus == np.float64(0):
-			self.sigma_func_heart.set_sigma_max(value_max_stress)
-
-	def L_ref(self, current_temperature: np.ndarray) -> np.ndarray:
-		L = self.cable_length
-		epsilon = self.epsilon(current_temperature)
-		return L / (1 + epsilon)
-
-	def epsilon(self, current_temperature) -> np.ndarray:
-		T_mean = self.tension_mean
-		E = self.data_cable.young_modulus
-		S = self.data_cable.cable_section_area
-		return self.compute_epsilon(
-			T_mean,
-			self.data_cable,
-			current_temperature,
-			self.sigma_func_conductor,
-			self.sigma_func_heart,
-			self.max_stress,
-		)
-
-	@staticmethod
-	# epsilon total
-	def compute_epsilon(
-		T_mean: np.ndarray,
-		data_cable: DataCable,
-		current_temperature: np.ndarray,
-		sigma_func_conductor: SigmaFunctionSingleMaterial,
-		sigma_func_heart: SigmaFunctionSingleMaterial,
-		max_stress: np.ndarray | None = None,
-	) -> np.ndarray:
-		E = data_cable.young_modulus
-		S = data_cable.cable_section_area
-		sigma = T_mean / S  # global section?
-
-		# single material
-		eps_total_cond = sigma_func_conductor.epsilon_total(sigma, current_temperature)
-
-		if sigma_func_heart.young_modulus == np.float64(0):
-			# TODO: merge two cases?
-			return eps_total_cond
-
-		# two materials
-		else:
-			eps_plastic_cond = sigma_func_conductor.epsilon_plastic(sigma)
-			eps_th_cond = sigma_func_conductor.epsilon_th(current_temperature)
-			eps_total_heart = sigma_func_heart.epsilon_total(sigma, current_temperature)
-
-			is_only_heart_supported: np.ndarray = (
-				eps_total_heart < eps_plastic_cond + eps_th_cond
-			)
-
-			return np.where(
-				is_only_heart_supported,
-				eps_total_heart,
-				eps_total_heart + eps_total_cond,
-			)
-
-	# def epsilon_therm(self, current_temperature: np.ndarray) -> np.ndarray:
-	# 	temp_ref = self.data_cable.temperature_reference
-	# 	alpha = self.data_cable.dilatation_coefficient
-	# 	return self.compute_epsilon_therm(current_temperature, temp_ref, alpha)
-
-	# @staticmethod
-	# # epsilon total
-	# def compute_epsilon_mecha(
-	# 	T_mean: np.ndarray,
-	# 	data_cable: DataCable,
-	# 	max_stress: np.ndarray | None = None,
-	# ) -> np.ndarray:
-	# 	# linear case
-	# 	if data_cable.polynomial_conductor.trim().degree() < 2:
-	# 		E = data_cable.young_modulus
-	# 		S = data_cable.cable_section_area
-	# 		return T_mean / (E * S)
-	# 	# add linear case with two materials
-
-	# 	# polynomial case
-	# 	# change way things work here?
-	# 	else:
-	# 		# test_data
-	# 		data_cable.young_modulus_heart
-	# 		data_cable.dilatation_coefficient
-	# 		data_cable.dilatation_coefficient_conductor
-	# 		data_cable.dilatation_coefficient_heart
-	# 		data_cable.cable_section_area_conductor
-	# 		return DeformationRte.compute_epsilon_mecha_polynomial(
-	# 			T_mean, data_cable, max_stress
-	# 		)
-
-	# @staticmethod
-	# def compute_epsilon_mecha_polynomial(
-	# 	T_mean: np.ndarray,
-	# 	data_cable: DataCable,
-	# 	max_stress: np.ndarray | None = None,
-	# ) -> np.ndarray:
-	# 	"""Computes epsilon when the stress-strain relation is polynomial"""
-	# 	S = data_cable.cable_section_area
-	# 	E = data_cable.young_modulus
-	# 	polynomial_conductor = data_cable.polynomial_conductor
-	# 	sigma = T_mean / S
-	# 	if polynomial_conductor is None:
-	# 		raise ValueError("Polynomial is not defined")
-	# 	# if sigma > sigma_max: sum of polynomials
-	# 	# else:
-	# 	# compute both eps_plastic + eps_th and compare them
-	# 	# take the lowest and compute total eps
-	# 	# compare total eps from first material to eps_pl + eps_th to other material
-
-	# 	# gérer les histoires de contrainte réduite
-
-	# 	# epsilon_plastic_conductor = DeformationRte.compute_epsilon_plastic(
-	# 	# 	T_mean, (E - E_heart), S, polynomial_conductor, max_stress
-	# 	# )
-	# 	# epsilon_therm_conductor = DeformationRte.compute_epsilon_therm(theta, temp_ref, alpha_conductor)
-	# 	# epsilon_plastic_heart = DeformationRte.compute_epsilon_plastic(
-	# 	# 	T_mean, E_heart, S, polynomial_heart, max_stress
-	# 	# )
-	# 	# epsilon_therm_heart = DeformationRte.compute_epsilon_therm(theta, temp_ref, alpha_conductor)
-	# 	# epsilon_total_heart = epsilon_plastic_conductor + epsilon_therm_heart + sigma / E
-	# 	# # np.where instead of if
-	# 	# if epsilon_total_heart < epsilon_plastic_conductor + epsilon_therm_conductor:
-	# 	# 	return epsilon_total_heart # or epsilon_mecha
-	# 	# else:
-	# 	# 	return DeformationRte.compute_epsilon_both_materials()
-
-	# 	epsilon_plastic = DeformationRte.compute_epsilon_plastic(
-	# 		T_mean, E, S, polynomial_conductor, max_stress
-	# 	)
-	# 	return epsilon_plastic + sigma / E
-
-	# @staticmethod
-	# def compute_epsilon_plastic(
-	# 	T_mean: np.ndarray,
-	# 	E: np.float64,
-	# 	S: np.float64,
-	# 	polynomial: Poly,
-	# 	max_stress: np.ndarray | None = None,
-	# ) -> np.ndarray:
-	# 	"""Computes elastic permanent strain."""
-	# 	sigma = T_mean / S
-	# 	if max_stress is None:
-	# 		max_stress = np.full(T_mean.shape, 0)
-	# 	# epsilon plastic is based on the highest value between sigma and max_stress
-	# 	highest_constraint = np.fmax(sigma, max_stress)
-	# 	equation_solution = DeformationRte.resolve_stress_strain_equation(
-	# 		highest_constraint, polynomial
-	# 	)
-	# 	equation_solution -= highest_constraint / E
-	# 	return equation_solution
-
-	# @staticmethod
-	# def resolve_stress_strain_equation(
-	# 	sigma: np.ndarray, polynomial: Poly
-	# ) -> np.ndarray:
-	# 	"""Solves $\\sigma = Polynomial(\\varepsilon)$"""
-	# 	polynom_array = np.full(sigma.shape, polynomial)
-	# 	poly_to_resolve = polynom_array - sigma
-	# 	return DeformationRte.find_smallest_real_positive_root(poly_to_resolve)
-
-	# @staticmethod
-	# def find_smallest_real_positive_root(
-	# 	poly_to_resolve: np.ndarray,
-	# ) -> np.ndarray:
-	# 	"""Find the smallest root that is real and positive for each polynomial
-
-	# 	Args:
-	# 		poly_to_resolve (np.ndarray): array of polynomials to solve
-
-	# 	Raises:
-	# 		ValueError: if no real positive root has been found for at least one polynomial.
-
-	# 	Returns:
-	# 		np.ndarray: array of the roots (one per polynomial)
-	# 	"""
-	# 	# Can cause performance issues
-	# 	all_roots = [poly.roots() for poly in poly_to_resolve]
-
-	# 	all_roots_stacked = np.stack(all_roots)
-	# 	keep_solution_condition = np.logical_and(
-	# 		abs(all_roots_stacked.imag) < IMAGINARY_THRESHOLD,
-	# 		0.0 <= all_roots_stacked,
-	# 	)
-	# 	# Replace roots that are not real nor positive by np.inf
-	# 	real_positive_roots = np.where(
-	# 		keep_solution_condition, all_roots_stacked, np.inf
-	# 	)
-	# 	real_smallest_root = real_positive_roots.min(axis=1).real
-	# 	if np.inf in real_smallest_root:
-	# 		raise ValueError("No solution found for at least one span")
-	# 	return real_smallest_root
-
-	# @staticmethod
-	# def compute_epsilon_therm(
-	# 	theta: np.ndarray, theta_ref: np.float64, alpha: np.float64
-	# ) -> np.ndarray:
-	# 	"""Computing thermal strain using a static method"""
-	# 	return (theta - theta_ref) * alpha
-=======
-    """This abstract class is a base class for models to compute relative cable deformations."""
-
     def __init__(
         self,
+        stress_strain_polynomial: Poly,
+        young_modulus,
+        dilatation_coefficient,
+        T_labo,
+    ) -> None:
+        self.stress_strain_polynomial = stress_strain_polynomial
+        self.young_modulus = young_modulus
+        self.dilatation_coefficient = dilatation_coefficient
+        self.T_labo = T_labo  # rename temp ref?
+        self.sigma_max: np.ndarray | None = None
+        self.epsilon_plastic_max: np.ndarray | None = None
+
+    # TODO: best way to do this?
+    def set_sigma_max(self, sigma_max: np.ndarray):
+        self.sigma_max = sigma_max
+        self.epsilon_plastic_max = self.epsilon_plastic(sigma_max)
+
+    def epsilon_total(self, sigma, current_temperature):
+        E = self.young_modulus
+        # TODO: unnecessary, but keep anyway?
+        if E == np.float64(0.0):
+            return np.zeros_like(sigma)
+        eps_th = self.epsilon_th(current_temperature)
+        eps_plast = self.epsilon_plastic(sigma)
+        return eps_th + eps_plast + sigma / E
+
+    def epsilon_th(self, current_temperature):
+        return self.dilatation_coefficient * (
+            current_temperature - self.T_labo
+        )
+
+    def epsilon_plastic(self, sigma):
+        # TODO : do better than this
+        if self.epsilon_plastic_max is None:
+            self.epsilon_plastic_max = np.zeros_like(sigma)
+        if self.sigma_max is None:
+            self.sigma_max = np.zeros_like(sigma)
+        need_recomputation = sigma > self.sigma_max
+        sigma_recomputation = np.extract(need_recomputation, sigma)
+        E = self.young_modulus
+        if len(sigma_recomputation) > 0:
+            new_epsilon_plastic_max = self.resolve_stress_strain_equation(
+                sigma_recomputation
+            ) - (sigma_recomputation / E)
+            np.place(
+                self.epsilon_plastic_max,
+                need_recomputation,
+                new_epsilon_plastic_max,
+            )
+        return self.epsilon_plastic_max
+
+    def sigma_poly(self, x: np.ndarray):
+        out = self.stress_strain_polynomial(x)
+        return out
+
+    def resolve_stress_strain_equation(self, sigma: np.ndarray) -> np.ndarray:
+        """Solves $\\sigma = Polynomial(\\varepsilon_{plastic})$ for sigma values that need it"""
+        # TODO: for loop here instead
+        polynom_array = np.full(sigma.shape, self.stress_strain_polynomial)
+        poly_to_resolve = polynom_array - sigma
+        return self.find_smallest_real_positive_root(poly_to_resolve)
+
+    @staticmethod
+    def find_smallest_real_positive_root(
+        poly_to_resolve: np.ndarray,
+    ) -> np.ndarray:
+        """Find the smallest root that is real and positive for each polynomial
+
+        Args:
+                poly_to_resolve (np.ndarray): array of polynomials to solve
+
+        Raises:
+                ValueError: if no real positive root has been found for at least one polynomial.
+
+        Returns:
+                np.ndarray: array of the roots (one per polynomial)
+        """
+        # Can cause performance issues
+        all_roots = [poly.roots() for poly in poly_to_resolve]
+
+        all_roots_stacked = np.stack(all_roots)
+        keep_solution_condition = np.logical_and(
+            abs(all_roots_stacked.imag) < IMAGINARY_THRESHOLD,
+            0.0 <= all_roots_stacked,
+        )
+        # Replace roots that are not real nor positive by np.inf
+        real_positive_roots = np.where(
+            keep_solution_condition, all_roots_stacked, np.inf
+        )
+        real_smallest_root = real_positive_roots.min(axis=1).real
+        if np.inf in real_smallest_root:
+            raise ValueError("No solution found for at least one span")
+        return real_smallest_root
+
+
+class IDeformation(ABC):
+    """This abstract class is a base class for models to compute relative cable deformations."""
+
+    def __init__(
+        self,
+        data_cable: DataCable,
         tension_mean: np.ndarray,
         cable_length: np.ndarray,
-        cable_section_area: np.float64,
-        linear_weight: np.float64,
-        young_modulus: np.float64,
-        dilatation_coefficient: np.float64,
-        temperature_reference: np.float64,
-        polynomial_conductor: Poly,
         sagging_temperature: np.ndarray,
+        # TODO: add setter max_stress to add it to SimpleMaterials?
         max_stress: np.ndarray | None = None,
         **kwargs,
     ):
         self.tension_mean = tension_mean
         self.cable_length = cable_length
-        self.cable_section_area = cable_section_area
-        self.linear_weight = linear_weight
-        self.young_modulus = young_modulus
-        self.dilatation_coefficient = dilatation_coefficient
-        self.temp_ref = temperature_reference
-        self.polynomial_conductor = polynomial_conductor
+        self.data_cable = data_cable
         self.current_temperature = sagging_temperature
 
         if max_stress is None:
-            self.max_stress = np.full(self.cable_length.shape, 0)
+            self._max_stress = np.full(self.cable_length.shape, 0.0)
+
+    # # Keep this in abstract class?
+    @property
+    @abstractmethod
+    def max_stress(self):
+        """quoi"""
+        pass
+
+    @max_stress.setter
+    @abstractmethod
+    def max_stress(self, value_max_stress):
+        """feur"""
+        pass
 
     @abstractmethod
     def L_ref(self) -> np.ndarray:
@@ -459,158 +155,274 @@
     def epsilon(self) -> np.ndarray:
         """Total relative strain of the cable."""
 
-    @abstractmethod
-    def epsilon_mecha(self) -> np.ndarray:
-        """Mechanical part of the relative strain  of the cable."""
-
-    @abstractmethod
-    def epsilon_therm(self) -> np.ndarray:
-        """Thermal part of the relative deformation of the cable, compared to a temperature_reference."""
+    # @abstractmethod
+    # def epsilon_mecha(self) -> np.ndarray:
+    #     """Mechanical part of the relative strain  of the cable."""
+
+    # @abstractmethod
+    # def epsilon_therm(self, current_temperature: np.ndarray) -> np.ndarray:
+    #     """Thermal part of the relative deformation of the cable, compared to a temperature_reference."""
 
     @staticmethod
     @abstractmethod
-    def compute_epsilon_mecha(
+    def compute_epsilon(
         T_mean: np.ndarray,
-        E: np.float64,
-        S: np.float64,
-        polynomial: Poly,
+        data_cable: DataCable,
+        current_temperature: np.ndarray,
+        sigma_func_conductor: SigmaFunctionSingleMaterial,
+        sigma_func_heart: SigmaFunctionSingleMaterial,
         max_stress: np.ndarray | None = None,
     ) -> np.ndarray:
         """Computing mechanical strain using a static method"""
 
-    @staticmethod
-    @abstractmethod
-    def compute_epsilon_therm(
-        theta: np.ndarray, theta_ref: np.float64, alpha: np.float64
-    ) -> np.ndarray:
-        """Computing thermal strain using a static method"""
+    # @staticmethod
+    # @abstractmethod
+    # def compute_epsilon_therm(
+    #     theta: np.ndarray, theta_ref: np.float64, alpha: np.float64
+    # ) -> np.ndarray:
+    #     """Computing thermal strain using a static method"""
 
 
 class DeformationRte(IDeformation):
     """This class implements the deformation model used by RTE."""
 
+    def __init__(
+        self,
+        data_cable: DataCable,
+        tension_mean: np.ndarray,
+        cable_length: np.ndarray,
+        sagging_temperature: np.ndarray,
+        max_stress: np.ndarray | None = None,
+        **kwargs,
+    ):
+        super().__init__(
+            data_cable,
+            tension_mean,
+            cable_length,
+            sagging_temperature,
+            max_stress,
+        )
+        conductor_kwargs = {
+            "stress_strain_polynomial": data_cable.polynomial_conductor,
+            "young_modulus": data_cable.young_modulus_conductor,
+            "dilatation_coefficient": data_cable.dilatation_coefficient_conductor,
+            "T_labo": data_cable.temperature_reference,
+        }
+        heart_kwargs = {
+            "stress_strain_polynomial": data_cable.polynomial_heart,
+            "young_modulus": data_cable.young_modulus_heart,
+            "dilatation_coefficient": data_cable.dilatation_coefficient_heart,
+            "T_labo": data_cable.temperature_reference,
+        }
+        self.sigma_func_conductor = SigmaFunctionSingleMaterial(
+            **conductor_kwargs
+        )
+        self.sigma_func_heart = SigmaFunctionSingleMaterial(**heart_kwargs)
+        self.max_stress = self._max_stress
+
+    @property
+    def max_stress(self):
+        return self._max_stress
+
+    @max_stress.setter
+    def max_stress(self, value_max_stress: np.ndarray):
+        self.sigma_func_conductor.set_sigma_max(value_max_stress)
+        if self.sigma_func_heart.young_modulus == np.float64(0):
+            self.sigma_func_heart.set_sigma_max(value_max_stress)
+
     def L_ref(self) -> np.ndarray:
         L = self.cable_length
-        epsilon = self.epsilon_therm() + self.epsilon_mecha()
+        epsilon = self.epsilon()
         return L / (1 + epsilon)
 
-    def epsilon_mecha(self) -> np.ndarray:
+    def epsilon(self) -> np.ndarray:
         T_mean = self.tension_mean
-        E = self.young_modulus
-        S = self.cable_section_area
-        polynomial = self.polynomial_conductor
-        return self.compute_epsilon_mecha(
-            T_mean, E, S, polynomial, self.max_stress
-        )
-
-    def epsilon(self):
-        return self.epsilon_mecha() + self.epsilon_therm()
-
-    def epsilon_therm(self) -> np.ndarray:
-        sagging_temperature = self.current_temperature
-        temp_ref = self.temp_ref
-        alpha = self.dilatation_coefficient
-        return self.compute_epsilon_therm(sagging_temperature, temp_ref, alpha)
+        return self.compute_epsilon(
+            T_mean,
+            self.data_cable,
+            self.current_temperature,
+            self.sigma_func_conductor,
+            self.sigma_func_heart,
+            self.max_stress,
+        )
 
     @staticmethod
-    def compute_epsilon_mecha(
+    # epsilon total
+    def compute_epsilon(
         T_mean: np.ndarray,
-        E: np.float64,
-        S: np.float64,
-        polynomial: Poly,
+        data_cable: DataCable,
+        current_temperature: np.ndarray,
+        sigma_func_conductor: SigmaFunctionSingleMaterial,
+        sigma_func_heart: SigmaFunctionSingleMaterial,
         max_stress: np.ndarray | None = None,
     ) -> np.ndarray:
-        # linear case
-        if polynomial.trim().degree() < 2:
-            return T_mean / (E * S)
-        # polynomial case
+        S = data_cable.cable_section_area
+        sigma = T_mean / S  # global section?
+
+        # single material
+        eps_total_cond = sigma_func_conductor.epsilon_total(
+            sigma, current_temperature
+        )
+
+        if sigma_func_heart.young_modulus == np.float64(0):
+            # TODO: merge two cases?
+            return eps_total_cond
+
+        # two materials
         else:
-            return DeformationRte.compute_epsilon_mecha_polynomial(
-                T_mean, E, S, polynomial, max_stress
+            eps_plastic_cond = sigma_func_conductor.epsilon_plastic(sigma)
+            eps_th_cond = sigma_func_conductor.epsilon_th(current_temperature)
+            eps_total_heart = sigma_func_heart.epsilon_total(
+                sigma, current_temperature
             )
 
-    @staticmethod
-    def compute_epsilon_mecha_polynomial(
-        T_mean: np.ndarray,
-        E: np.float64,
-        S: np.float64,
-        polynomial: Poly,
-        max_stress: np.ndarray | None = None,
-    ) -> np.ndarray:
-        """Computes epsilon when the stress-strain relation is polynomial"""
-        sigma = T_mean / S
-        if polynomial is None:
-            raise ValueError("Polynomial is not defined")
-        epsilon_plastic = DeformationRte.compute_epsilon_plastic(
-            T_mean, E, S, polynomial, max_stress
-        )
-        return epsilon_plastic + sigma / E
-
-    @staticmethod
-    def compute_epsilon_plastic(
-        T_mean: np.ndarray,
-        E: np.float64,
-        S: np.float64,
-        polynomial: Poly,
-        max_stress: np.ndarray | None = None,
-    ) -> np.ndarray:
-        """Computes elastic permanent strain."""
-        sigma = T_mean / S
-        if max_stress is None:
-            max_stress = np.full(T_mean.shape, 0)
-        # epsilon plastic is based on the highest value between sigma and max_stress
-        highest_constraint = np.fmax(sigma, max_stress)
-        equation_solution = DeformationRte.resolve_stress_strain_equation(
-            highest_constraint, polynomial
-        )
-        equation_solution -= highest_constraint / E
-        return equation_solution
-
-    @staticmethod
-    def resolve_stress_strain_equation(
-        sigma: np.ndarray, polynomial: Poly
-    ) -> np.ndarray:
-        """Solves $\\sigma = Polynomial(\\varepsilon)$"""
-        polynom_array = np.full(sigma.shape, polynomial)
-        poly_to_resolve = polynom_array - sigma
-        return DeformationRte.find_smallest_real_positive_root(poly_to_resolve)
-
-    @staticmethod
-    def find_smallest_real_positive_root(
-        poly_to_resolve: np.ndarray,
-    ) -> np.ndarray:
-        """Find the smallest root that is real and positive for each polynomial
-
-        Args:
-                poly_to_resolve (np.ndarray): array of polynomials to solve
-
-        Raises:
-                ValueError: if no real positive root has been found for at least one polynomial.
-
-        Returns:
-                np.ndarray: array of the roots (one per polynomial)
-        """
-        # Can cause performance issues
-        all_roots = [poly.roots() for poly in poly_to_resolve]
-
-        all_roots_stacked = np.stack(all_roots)
-        keep_solution_condition = np.logical_and(
-            abs(all_roots_stacked.imag) < IMAGINARY_THRESHOLD,
-            0.0 <= all_roots_stacked,
-        )
-        # Replace roots that are not real nor positive by np.inf
-        real_positive_roots = np.where(
-            keep_solution_condition, all_roots_stacked, np.inf
-        )
-        real_smallest_root = real_positive_roots.min(axis=1).real
-        if np.inf in real_smallest_root:
-            raise ValueError("No solution found for at least one span")
-        return real_smallest_root
-
-    @staticmethod
-    def compute_epsilon_therm(
-        theta: np.ndarray, theta_ref: np.float64, alpha: np.float64
-    ) -> np.ndarray:
-        """Computing thermal strain using a static method"""
-        return (theta - theta_ref) * alpha
->>>>>>> 0da0b63a
+            is_only_heart_supported: np.ndarray = (
+                eps_total_heart < eps_plastic_cond + eps_th_cond
+            )
+
+            return np.where(
+                is_only_heart_supported,
+                eps_total_heart,
+                eps_total_heart + eps_total_cond,
+            )
+
+    # def epsilon_therm(self, current_temperature: np.ndarray) -> np.ndarray:
+    #     temp_ref = self.data_cable.temperature_reference
+    #     alpha = self.data_cable.dilatation_coefficient
+    #     return self.compute_epsilon_therm(current_temperature, temp_ref, alpha)
+
+    # @staticmethod
+    # # epsilon total
+    # def compute_epsilon_mecha(
+    #     T_mean: np.ndarray,
+    #     data_cable: DataCable,
+    #     max_stress: np.ndarray | None = None,
+    # ) -> np.ndarray:
+    #     # linear case
+    #     if data_cable.polynomial_conductor.trim().degree() < 2:
+    #         E = data_cable.young_modulus
+    #         S = data_cable.cable_section_area
+    #         return T_mean / (E * S)
+    #     # add linear case with two materials
+
+    #     # polynomial case
+    #     # change way things work here?
+    #     else:
+    #         # test_data
+    #         data_cable.young_modulus_heart
+    #         data_cable.dilatation_coefficient
+    #         data_cable.dilatation_coefficient_conductor
+    #         data_cable.dilatation_coefficient_heart
+    #         data_cable.cable_section_area_conductor
+    #         return DeformationRte.compute_epsilon_mecha_polynomial(
+    #             T_mean, data_cable, max_stress
+    #         )
+
+    # @staticmethod
+    # def compute_epsilon_mecha_polynomial(
+    #     T_mean: np.ndarray,
+    #     data_cable: DataCable,
+    #     max_stress: np.ndarray | None = None,
+    # ) -> np.ndarray:
+    #     """Computes epsilon when the stress-strain relation is polynomial"""
+    #     S = data_cable.cable_section_area
+    #     E = data_cable.young_modulus
+    #     polynomial_conductor = data_cable.polynomial_conductor
+    #     sigma = T_mean / S
+    #     if polynomial_conductor is None:
+    #         raise ValueError("Polynomial is not defined")
+    #     # if sigma > sigma_max: sum of polynomials
+    #     # else:
+    #     # compute both eps_plastic + eps_th and compare them
+    #     # take the lowest and compute total eps
+    #     # compare total eps from first material to eps_pl + eps_th to other material
+
+    #     # gérer les histoires de contrainte réduite
+
+    #     # epsilon_plastic_conductor = DeformationRte.compute_epsilon_plastic(
+    #     #     T_mean, (E - E_heart), S, polynomial_conductor, max_stress
+    #     # )
+    #     # epsilon_therm_conductor = DeformationRte.compute_epsilon_therm(theta, temp_ref, alpha_conductor)
+    #     # epsilon_plastic_heart = DeformationRte.compute_epsilon_plastic(
+    #     #     T_mean, E_heart, S, polynomial_heart, max_stress
+    #     # )
+    #     # epsilon_therm_heart = DeformationRte.compute_epsilon_therm(theta, temp_ref, alpha_conductor)
+    #     # epsilon_total_heart = epsilon_plastic_conductor + epsilon_therm_heart + sigma / E
+    #     # # np.where instead of if
+    #     # if epsilon_total_heart < epsilon_plastic_conductor + epsilon_therm_conductor:
+    #     #     return epsilon_total_heart # or epsilon_mecha
+    #     # else:
+    #     #     return DeformationRte.compute_epsilon_both_materials()
+
+    #     epsilon_plastic = DeformationRte.compute_epsilon_plastic(
+    #         T_mean, E, S, polynomial_conductor, max_stress
+    #     )
+    #     return epsilon_plastic + sigma / E
+
+    # @staticmethod
+    # def compute_epsilon_plastic(
+    #     T_mean: np.ndarray,
+    #     E: np.float64,
+    #     S: np.float64,
+    #     polynomial: Poly,
+    #     max_stress: np.ndarray | None = None,
+    # ) -> np.ndarray:
+    #     """Computes elastic permanent strain."""
+    #     sigma = T_mean / S
+    #     if max_stress is None:
+    #         max_stress = np.full(T_mean.shape, 0)
+    #     # epsilon plastic is based on the highest value between sigma and max_stress
+    #     highest_constraint = np.fmax(sigma, max_stress)
+    #     equation_solution = DeformationRte.resolve_stress_strain_equation(
+    #         highest_constraint, polynomial
+    #     )
+    #     equation_solution -= highest_constraint / E
+    #     return equation_solution
+
+    # @staticmethod
+    # def resolve_stress_strain_equation(
+    #     sigma: np.ndarray, polynomial: Poly
+    # ) -> np.ndarray:
+    #     """Solves $\\sigma = Polynomial(\\varepsilon)$"""
+    #     polynom_array = np.full(sigma.shape, polynomial)
+    #     poly_to_resolve = polynom_array - sigma
+    #     return DeformationRte.find_smallest_real_positive_root(poly_to_resolve)
+
+    # @staticmethod
+    # def find_smallest_real_positive_root(
+    #     poly_to_resolve: np.ndarray,
+    # ) -> np.ndarray:
+    #     """Find the smallest root that is real and positive for each polynomial
+
+    #     Args:
+    #         poly_to_resolve (np.ndarray): array of polynomials to solve
+
+    #     Raises:
+    #         ValueError: if no real positive root has been found for at least one polynomial.
+
+    #     Returns:
+    #         np.ndarray: array of the roots (one per polynomial)
+    #     """
+    #     # Can cause performance issues
+    #     all_roots = [poly.roots() for poly in poly_to_resolve]
+
+    #     all_roots_stacked = np.stack(all_roots)
+    #     keep_solution_condition = np.logical_and(
+    #         abs(all_roots_stacked.imag) < IMAGINARY_THRESHOLD,
+    #         0.0 <= all_roots_stacked,
+    #     )
+    #     # Replace roots that are not real nor positive by np.inf
+    #     real_positive_roots = np.where(
+    #         keep_solution_condition, all_roots_stacked, np.inf
+    #     )
+    #     real_smallest_root = real_positive_roots.min(axis=1).real
+    #     if np.inf in real_smallest_root:
+    #         raise ValueError("No solution found for at least one span")
+    #     return real_smallest_root
+
+    # @staticmethod
+    # def compute_epsilon_therm(
+    #     theta: np.ndarray, theta_ref: np.float64, alpha: np.float64
+    # ) -> np.ndarray:
+    #     """Computing thermal strain using a static method"""
+    #     return (theta - theta_ref) * alpha