--- conflicted
+++ resolved
@@ -350,14 +350,10 @@
         return self.b_chain * np.cos(self.beta)
 
     @property
-<<<<<<< HEAD
     def azimuth_angle(self) -> np.ndarray:
-=======
-    def angle_proj(self) -> np.ndarray:
         """Azimuth angle: horizontal angle between
         the current span (chain and arm included)
         and the first line (the line between the first two supports)"""
->>>>>>> 8f2cb4e7
         return compute_span_azimuth(self.attachment_coords)
 
     @property
