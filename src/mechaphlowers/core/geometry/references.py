# Copyright (c) 2025, RTE (http://www.rte-france.com)
# This Source Code Form is subject to the terms of the Mozilla Public
# License, v. 2.0. If a copy of the MPL was not distributed with this
# file, You can obtain one at http://mozilla.org/MPL/2.0/.
# SPDX-License-Identifier: MPL-2.0

from typing import Tuple

import numpy as np

from mechaphlowers.core.geometry.line_angles import (
    get_attachment_coords,
    get_edge_arm_coords,
    get_supports_ground_coords,
)
from mechaphlowers.core.geometry.rotation import rotation_quaternion_same_axis

""" References for the geometry of the line.

Collections of technical functions to transform coordinates from the different frames of the different objects.
"""


def cable_to_localsection_frame(
    x: np.ndarray, y: np.ndarray, z: np.ndarray, alpha: np.ndarray
) -> Tuple[np.ndarray, np.ndarray, np.ndarray]:
    """cable_to_localsection_frame is a function that rotates the cable coordinates from the cable frame to the localsection frame
    The localsection frame is the the section frame with origin at the left support of the cable, but with the same axes than the section frame.

    Args:
        x (np.ndarray): n x d array spans x coordinates
        y (np.ndarray): n x d array spans y coordinates
        z (np.ndarray): n x d array spans z coordinates
        alpha (np.ndarray): absolute angle of the span (degrees)

    Returns:
            x_span: Rotated x coordinates in the localsection frame.
            y_span: Rotated y coordinates in the localsection frame.
            z_span: Rotated z coordinates in the localsection frame.
    """
    x0 = x[0, :]
    y0 = y[0, :]

    x = x - x0
    y = y - y0

    vector = vectors_to_points(x, y, z)
    init_shape = z.shape
    span = rotation_quaternion_same_axis(
        vector,
        alpha.repeat(init_shape[0]),  # idea : beta = [b0,..,b0, b1,..,b1,..]
        np.array([0, 0, 1]),
    )  # "z" axis

    x_span, y_span, z_span = (
        span[:, 0].reshape(init_shape, order='F'),
        span[:, 1].reshape(init_shape, order='F'),
        span[:, 2].reshape(init_shape, order='F'),
    )
    return x_span, y_span, z_span


def vectors_to_points(
    x: np.ndarray, y: np.ndarray, z: np.ndarray
) -> np.ndarray:
    """vectors_to_points is a function that allows to stack x, y and z arrays into a single array

    vectors are a n x d array where n is the number of points per span and d is the number of spans
    points are a n x 3 array where n is the number of points per span and 3 is the number of coordinates

    Args:
        x (np.ndarray): n x d array spans x coordinates
        y (np.ndarray): n x d array spans y coordinates
        z (np.ndarray): n x d array spans z coordinates

    Returns:
        np.ndarray: 3 x n array vector coordinates
    """

    cc = np.vstack(
        [
            x.reshape(-1, order='F'),
            y.reshape(-1, order='F'),
            z.reshape(-1, order='F'),
        ]
    ).T
    return cc


def cable_to_beta_plane(
    x: np.ndarray,
    z: np.ndarray,
    beta: np.ndarray,
) -> Tuple[np.ndarray, np.ndarray, np.ndarray]:
    """cable_to_beta_plane is a function that allows to rotate from cable 2D plan to span 3D frame with an angle beta


    Args:
        x (np.ndarray): n x d array spans x coordinates
        z (np.ndarray): n x d array spans z coordinates
        beta (np.ndarray): n array angle rotation

    Returns:
            x_span: Rotated x coordinates in the span 3D frame.
            y_span: Rotated y coordinates in the span 3D frame.
            z_span: Rotated z coordinates in the span 3D frame.
    """

    init_shape = z.shape
    # Warning here, x and z are shaped as (n point per span, d span)
    # elevation part has the same shape
    # However rotation is applied on [x,y,z] stacked matrix with x vector of shape (n x d, )
    elevation_part = np.linspace(
        tuple(z[0, :].tolist()),
        tuple(z[-1, :].tolist()),
        x.shape[0],
    )

    vector = vectors_to_points(x, 0 * x, z - elevation_part)
    span = rotation_quaternion_same_axis(
        vector,
        beta.repeat(init_shape[0]),  # idea : beta = [b0,..,b0, b1,..,b1,..]
        np.array([1, 0, 0]),
    )  # "x" axis

    x_span, y_span, z_span = (
        span[:, 0].reshape(init_shape, order='F'),
        span[:, 1].reshape(init_shape, order='F'),
        span[:, 2].reshape(init_shape, order='F'),
    )

    z_span += elevation_part

    return x_span, y_span, z_span


def translate_cable_to_support(
    x_span: np.ndarray,
    y_span: np.ndarray,
    z_span: np.ndarray,
    altitude: np.ndarray,
    span_length: np.ndarray,
    crossarm_length: np.ndarray,
    insulator_length: np.ndarray,
    line_angle: np.ndarray,
) -> Tuple[np.ndarray, np.ndarray, np.ndarray]:
    """Translate cable using altitude and span length

    Args:
        x_span (np.ndarray): x coordinates rotated
        y_span (np.ndarray): y coordinates rotated
        z_span (np.ndarray): z coordinates rotated
        altitude (np.ndarray): conductor heigth altitude
        span_length (np.ndarray): span length
        crossarm_length (np.ndarray): crossarm length
        insulator_length (np.ndarray): insulator length

    Returns:
        Tuple[np.ndarray]: translated x_span, y_span and z_span
    """

    supports_ground_coords = get_supports_ground_coords(
        span_length=span_length,
        line_angle=line_angle,
    )

    _, edge_arm_coords = get_edge_arm_coords(
        supports_ground_coords=supports_ground_coords,
        conductor_attachment_altitude=altitude,
<<<<<<< HEAD
        line_angle=line_angle,
        crossarm_length=crossarm_length,
    )

    attachment_coords = get_attachment_coords(
        edge_arm_coords=edge_arm_coords,
        insulator_length=insulator_length,
    )

=======
        crossarm_length=crossarm_length,
        line_angle=line_angle,
        insulator_length=insulator_length,
    )

    attachment_coords = get_attachment_coords(edge_arm_coords, altitude)

>>>>>>> 42f5a701
    z_span += -z_span[0, :] + attachment_coords[:-1, 2]
    y_span += -y_span[0, :] + attachment_coords[:-1, 1]
    x_span += -x_span[0, :] + attachment_coords[:-1, 0]

    return x_span, y_span, z_span

    # # Note : for every data, we dont need the last support information
    # # Ex : altitude = array([50., 40., 20., 10.]) -> altitude[:-1] = array([50., 40., 20.])<|MERGE_RESOLUTION|>--- conflicted
+++ resolved
@@ -167,17 +167,6 @@
     _, edge_arm_coords = get_edge_arm_coords(
         supports_ground_coords=supports_ground_coords,
         conductor_attachment_altitude=altitude,
-<<<<<<< HEAD
-        line_angle=line_angle,
-        crossarm_length=crossarm_length,
-    )
-
-    attachment_coords = get_attachment_coords(
-        edge_arm_coords=edge_arm_coords,
-        insulator_length=insulator_length,
-    )
-
-=======
         crossarm_length=crossarm_length,
         line_angle=line_angle,
         insulator_length=insulator_length,
@@ -185,7 +174,6 @@
 
     attachment_coords = get_attachment_coords(edge_arm_coords, altitude)
 
->>>>>>> 42f5a701
     z_span += -z_span[0, :] + attachment_coords[:-1, 2]
     y_span += -y_span[0, :] + attachment_coords[:-1, 1]
     x_span += -x_span[0, :] + attachment_coords[:-1, 0]
