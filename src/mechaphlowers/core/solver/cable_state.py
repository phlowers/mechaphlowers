--- conflicted
+++ resolved
@@ -8,14 +8,11 @@
 from typing import Type
 
 import numpy as np
+from numpy.polynomial import Polynomial as Poly
 from scipy import optimize  # type: ignore
 
 from mechaphlowers.core.models.cable.deformation import (
-<<<<<<< HEAD
-	DeformationRTE,
-=======
 	DeformationRte,
->>>>>>> 4a5a1860
 	IDeformation,
 )
 from mechaphlowers.core.models.cable.span import (
@@ -46,8 +43,7 @@
 		polynomial_conductor: Poly,
 		unstressed_length: np.ndarray,
 		span_model: Type[Span] = CatenarySpan,
-<<<<<<< HEAD
-		deformation_model: Type[IDeformation] = DeformationRTE,
+		deformation_model: Type[IDeformation] = DeformationRte,
 		**kwargs,
 	) -> None:
 		self.span_length = span_length
@@ -61,24 +57,6 @@
 		self.temperature_reference = temperature_reference
 		self.polynomial_conductor = polynomial_conductor
 		self.L_ref = unstressed_length
-=======
-		deformation_model: Type[IDeformation] = DeformationRte,
-	) -> None:
-		self.a = section_array.data.span_length.to_numpy()
-		self.b = section_array.data.elevation_difference.to_numpy()
-		self.p = section_array.data.sagging_parameter.to_numpy()
-		self.sagging_temperature = (
-			section_array.data.sagging_temperature.to_numpy()
-		)
-		self.linear_weight = cable_array.data.linear_weight.to_numpy()
-		self.E = cable_array.data.young_modulus.to_numpy()
-		self.S = cable_array.data.section.to_numpy()
-		self.alpha = cable_array.data.dilatation_coefficient.to_numpy()
-		self.stress_strain_polynomial = cable_array.stress_strain_polynomial
-		self.theta_ref = cable_array.data.temperature_reference.to_numpy()
-		self.cable_loads = CableLoads(cable_array, weather_array)
-		self.L_ref = L_ref
->>>>>>> 4a5a1860
 		self.span_model = span_model
 		self.deformation_model = deformation_model
 		self.T_h_after_change: np.ndarray | None = None
@@ -147,14 +125,10 @@
 			self.span_length, self.elevation_difference, p, T_h
 		)
 		epsilon_total = self.deformation_model.compute_epsilon_mecha(
-<<<<<<< HEAD
 			T_mean,
 			self.young_modulus,
 			self.cable_section_area,
 			self.polynomial_conductor,
-=======
-			T_mean, self.E, self.S, self.stress_strain_polynomial
->>>>>>> 4a5a1860
 		) + self.deformation_model.compute_epsilon_therm(
 			temp, self.temperature_reference, self.dilatation_coefficient
 		)
