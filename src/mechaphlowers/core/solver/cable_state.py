# Copyright (c) 2025, RTE (http://www.rte-france.com)
# This Source Code Form is subject to the terms of the Mozilla Public
# License, v. 2.0. If a copy of the MPL was not distributed with this
# file, You can obtain one at http://mozilla.org/MPL/2.0/.
# SPDX-License-Identifier: MPL-2.0


from typing import Type

import numpy as np
from numpy.polynomial import Polynomial as Poly

try:
    from scipy import optimize  # type: ignore
except ImportError:
    import mechaphlowers.core.numeric.numeric as optimize

from mechaphlowers.config import options as cfg
from mechaphlowers.core.models.cable.deformation import (
<<<<<<< HEAD
	DeformationRte,
	IDeformation,
	SigmaFunctionSingleMaterial,
=======
    DeformationRte,
    IDeformation,
>>>>>>> 0da0b63a
)
from mechaphlowers.core.models.cable.span import (
    CatenarySpan,
    Span,
)
from mechaphlowers.core.models.external_loads import CableLoads
from mechaphlowers.entities.data_container import DataCable


class SagTensionSolver:
<<<<<<< HEAD
	"""This class reprensents the sag tension calculation.
	It computes the horizontal tension of a cable after a change of parameters
	"""

	_ZETA = cfg.solver.sagtension_zeta  # type: ignore

	def __init__(
		self,
		span_length: np.ndarray,
		elevation_difference: np.ndarray,
		sagging_parameter: np.ndarray,
		cable_section_area: np.float64,
		diameter: np.float64,
		linear_weight: np.float64,
		young_modulus: np.float64,
		dilatation_coefficient: np.float64,
		temperature_reference: np.float64,
		polynomial_conductor: Poly,
		polynomial_heart: Poly,
		data_cable: DataCable,
		unstressed_length: np.ndarray,
		**kwargs,
	) -> None:
		self.span_length = span_length
		self.elevation_difference = elevation_difference
		self.sagging_parameter = sagging_parameter
		self.cable_section_area = cable_section_area
		self.diameter = diameter
		self.linear_weight = linear_weight
		self.young_modulus = young_modulus
		self.dilatation_coefficient = dilatation_coefficient
		self.temperature_reference = temperature_reference
		self.polynomial_conductor = polynomial_conductor
		self.polynomial_heart = polynomial_heart
		# TODO: temporary measure
		self.data_cable = data_cable
		self.L_ref = unstressed_length
		self.span_model: Type[Span] = CatenarySpan
		self.deformation_model: Type[IDeformation] = DeformationRte
		self.T_h_after_change: np.ndarray | None = None
		self.cable_loads = CableLoads(
			self.diameter,
			self.linear_weight,
			np.zeros(span_length.shape),
			np.zeros(span_length.shape),
		)
		# lengths in the new cable plane after considering wind pressure
		self.span_length_after_loads = span_length
		self.elevation_difference_after_loads = elevation_difference

	def update_loads(
		self, ice_thickness: np.ndarray, wind_pressure: np.ndarray
	) -> None:
		"""Update CableLoads data with new ice_thickness and wind_pressure given in input.
		Also update span_length_after_loads and elevation_difference_after_loads that may change because of the wind

		Args:
			ice_thickness (np.ndarray): new ice thickness
			wind_pressure (np.ndarray): new wind pressure
		"""
		self.cable_loads.ice_thickness = ice_thickness
		self.cable_loads.wind_pressure = wind_pressure
		beta = self.cable_loads.load_angle
		a = self.span_length
		b = self.elevation_difference
		self.span_length_after_loads = np.sqrt(a**2 + (b * np.sin(beta)) ** 2)
		self.elevation_difference_after_loads = b * np.cos(beta)

	def change_state(
		self,
		ice_thickness: np.ndarray,
		wind_pressure: np.ndarray,
		temp: np.ndarray,
		solver: str = "newton",
		**kwargs,
	) -> None:
		"""Method that solves the finds the new horizontal tension after a change of weather. Parameters are given in SI units.
		The equation to solve is : $\\delta(T_h) = O$
		Args:
			ice_thickness (np.ndarray): new ice_thickness (in m)
			wind_pressure (np.ndarray): new wind_pressure (in Pa)
			temp (np.ndarray): new temperature
			solver (str, optional): resolution method of the equation. Defaults to "newton", which is the only method implemented for now.
		"""

		solver_dict = {"newton": optimize.newton}
		try:
			solver_method = solver_dict[solver]
		except KeyError:
			raise ValueError(f"Incorrect solver name: {solver}")
		self.update_loads(ice_thickness, wind_pressure)
		m = self.cable_loads.load_coefficient
		T_h0 = self.span_model.compute_T_h(
			self.sagging_parameter, m, self.linear_weight
		)

		# TODO adapt code to use other solving methods

		solver_result = solver_method(
			self._delta,
			T_h0,
			fprime=self._delta_prime,
			args=(m, temp, self.L_ref),
			tol=1e-5,
			full_output=True,
		)
		if not solver_result.converged.all():
			raise ValueError("Solver did not converge")
		self.T_h_after_change = solver_result.root

	def _delta(self, T_h, m, temp, L_ref) -> np.ndarray:
		"""Function to solve.
		This function is the difference between two ways to compute epsilon.
		Therefore, its value should be zero.
		$\\delta = \\varepsilon_{L} - \\varepsilon_{T}$
		"""
		p = self.span_model.compute_p(T_h, m, self.linear_weight)
		L = self.span_model.compute_L(
			self.span_length_after_loads,
			self.elevation_difference_after_loads,
			p,
		)

		T_mean = self.span_model.compute_T_mean(
			self.span_length_after_loads,
			self.elevation_difference_after_loads,
			p,
			T_h,
		)
		# TODO: find a better way to do this
		conductor_kwargs = {
			"stress_strain_polynomial": self.data_cable.polynomial_conductor,
			"young_modulus": self.data_cable.young_modulus_conductor,
			"dilatation_coefficient": self.data_cable.dilatation_coefficient_conductor,
			"T_labo": self.data_cable.temperature_reference,
		}
		heart_kwargs = {
			"stress_strain_polynomial": self.data_cable.polynomial_heart,
			"young_modulus": self.data_cable.young_modulus_heart,
			"dilatation_coefficient": self.data_cable.dilatation_coefficient_heart,
			"T_labo": self.data_cable.temperature_reference,
		}
		sigma_func_conductor = SigmaFunctionSingleMaterial(
			**conductor_kwargs
		)
		sigma_func_heart = SigmaFunctionSingleMaterial(**heart_kwargs)
		epsilon_total = self.deformation_model.compute_epsilon(
			T_mean,
			self.data_cable,
			temp,
			sigma_func_conductor,
			sigma_func_heart
		)

		return (L / L_ref - 1) - epsilon_total

	def _delta_prime(
		self,
		Th,
		m,
		temp,
		L_ref,
	) -> np.ndarray:
		"""Approximation of the derivative of the function to solve
		$$\\delta'(T_h) = \\frac{\\delta(T_h + \\zeta) - \\delta(T_h)}{\\zeta}$$
		"""
		kwargs = {
			"m": m,
			"temp": temp,
			"L_ref": L_ref,
		}
		return (
			self._delta(Th + self._ZETA, **kwargs) - self._delta(Th, **kwargs)
		) / self._ZETA

	def p_after_change(self) -> np.ndarray:
		"""Compute the new value of the sagging parameter after sag tension calculation"""
		m = self.cable_loads.load_coefficient
		if self.T_h_after_change is None:
			raise ValueError(
				"method change_state has to be run before calling this method"
			)
		return self.span_model.compute_p(
			self.T_h_after_change, m, self.linear_weight
		)

	def L_after_change(self) -> np.ndarray:
		"""Compute the new value of the length of the cable after sag tension calculation"""
		p = self.p_after_change()
		if self.T_h_after_change is None:
			raise ValueError(
				"method change_state has to be run before calling this method"
			)
		return self.span_model.compute_L(
			self.span_length_after_loads,
			self.elevation_difference_after_loads,
			p,
		)
=======
    """This class reprensents the sag tension calculation.
    It computes the horizontal tension of a cable after a change of parameters
    """

    _ZETA = cfg.solver.sagtension_zeta  # type: ignore

    def __init__(
        self,
        span_length: np.ndarray,
        elevation_difference: np.ndarray,
        sagging_parameter: np.ndarray,
        sagging_temperature: np.ndarray,
        cable_section_area: np.float64,
        diameter: np.float64,
        linear_weight: np.float64,
        young_modulus: np.float64,
        dilatation_coefficient: np.float64,
        temperature_reference: np.float64,
        polynomial_conductor: Poly,
        **kwargs,
    ) -> None:
        self.span_length = span_length
        self.elevation_difference = elevation_difference
        self.sagging_parameter = sagging_parameter
        self.sagging_temperature = sagging_temperature
        self.cable_section_area = cable_section_area
        self.diameter = diameter
        self.linear_weight = linear_weight
        self.young_modulus = young_modulus
        self.dilatation_coefficient = dilatation_coefficient
        self.temperature_reference = temperature_reference
        self.polynomial_conductor = polynomial_conductor
        self.L_ref: np.ndarray
        self.span_model_type: Type[Span] = CatenarySpan
        self.deformation_model_type: Type[IDeformation] = DeformationRte
        self.T_h_after_change: np.ndarray | None = None
        self.cable_loads = CableLoads(
            self.diameter,
            self.linear_weight,
            np.zeros(span_length.shape),
            np.zeros(span_length.shape),
        )
        # lengths in the new cable plane after considering wind pressure
        self.span_length_after_loads = span_length
        self.elevation_difference_after_loads = elevation_difference

    def initial_state(self) -> None:
        """Method that computes the unstressed length and the initial horizontal tension of the cable without any external loads.
        Store those two values in the class attributes.
        It should be called after the initialization of the class.

        """
        initial_span_model = self.span_model_type(
            self.span_length,
            self.elevation_difference,
            self.sagging_parameter,
            # load coefficient used comes from the default CableLoads: should be equal to 1
            load_coefficient=self.cable_loads.load_coefficient,
            linear_weight=self.linear_weight,
        )
        cable_length = initial_span_model.L()
        tension_mean = initial_span_model.T_mean()
        initial_deformation_model = self.deformation_model_type(
            **self.__dict__,
            tension_mean=tension_mean,
            cable_length=cable_length,
        )
        self.L_ref = initial_deformation_model.L_ref()
        self.T_h_after_change = initial_span_model.T_h()

    def update_loads(
        self, ice_thickness: np.ndarray, wind_pressure: np.ndarray
    ) -> None:
        """Update CableLoads data with new ice_thickness and wind_pressure given in input.
        Also update span_length_after_loads and elevation_difference_after_loads that may change because of the wind

        Args:
                ice_thickness (np.ndarray): new ice thickness
                wind_pressure (np.ndarray): new wind pressure
        """
        self.cable_loads.ice_thickness = ice_thickness
        self.cable_loads.wind_pressure = wind_pressure
        beta = self.cable_loads.load_angle
        a = self.span_length
        b = self.elevation_difference
        self.span_length_after_loads = np.sqrt(a**2 + (b * np.sin(beta)) ** 2)
        self.elevation_difference_after_loads = b * np.cos(beta)

    def change_state(
        self,
        ice_thickness: np.ndarray,
        wind_pressure: np.ndarray,
        temp: np.ndarray,
        solver: str = "newton",
        **kwargs,
    ) -> None:
        """Method that solves the finds the new horizontal tension after a change of weather. Parameters are given in SI units.
        The equation to solve is : $\\delta(T_h) = O$
        Args:
                ice_thickness (np.ndarray): new ice_thickness (in m)
                wind_pressure (np.ndarray): new wind_pressure (in Pa)
                temp (np.ndarray): new temperature
                solver (str, optional): resolution method of the equation. Defaults to "newton", which is the only method implemented for now.
        """

        solver_dict = {"newton": optimize.newton}
        try:
            solver_method = solver_dict[solver]
        except KeyError:
            raise ValueError(f"Incorrect solver name: {solver}")
        self.update_loads(ice_thickness, wind_pressure)
        m = self.cable_loads.load_coefficient
        T_h0 = self.span_model_type.compute_T_h(
            self.sagging_parameter, m, self.linear_weight
        )

        # TODO adapt code to use other solving methods

        solver_result = solver_method(
            self._delta,
            T_h0,
            fprime=self._delta_prime,
            args=(m, temp, self.L_ref),
            tol=1e-5,
            full_output=True,
        )
        if not solver_result.converged.all():
            raise ValueError("Solver did not converge")
        self.T_h_after_change = solver_result.root

    def _delta(
        self,
        T_h: np.ndarray,
        m: np.ndarray,
        temp: np.ndarray,
        L_ref: np.ndarray,
    ) -> np.ndarray:
        """Function to solve.
        This function is the difference between two ways to compute epsilon.
        Therefore, its value should be zero.
        $\\delta = \\varepsilon_{L} - \\varepsilon_{T}$
        """
        p = self.span_model_type.compute_p(T_h, m, self.linear_weight)
        L = self.span_model_type.compute_L(
            self.span_length_after_loads,
            self.elevation_difference_after_loads,
            p,
        )

        T_mean = self.span_model_type.compute_T_mean(
            self.span_length_after_loads,
            self.elevation_difference_after_loads,
            p,
            T_h,
        )
        epsilon_total = self.deformation_model_type.compute_epsilon_mecha(
            T_mean,
            self.young_modulus,
            self.cable_section_area,
            self.polynomial_conductor,
        ) + self.deformation_model_type.compute_epsilon_therm(
            temp, self.temperature_reference, self.dilatation_coefficient
        )

        return (L / L_ref - 1) - epsilon_total

    def _delta_prime(
        self,
        Th: np.ndarray,
        m: np.ndarray,
        temp: np.ndarray,
        L_ref: np.ndarray,
    ) -> np.ndarray:
        """Approximation of the derivative of the function to solve
        $$\\delta'(T_h) = \\frac{\\delta(T_h + \\zeta) - \\delta(T_h)}{\\zeta}$$
        """
        kwargs = {
            "m": m,
            "temp": temp,
            "L_ref": L_ref,
        }
        return (
            self._delta(Th + self._ZETA, **kwargs) - self._delta(Th, **kwargs)
        ) / self._ZETA

    def p_after_change(self) -> np.ndarray:
        """Compute the new value of the sagging parameter after sag tension calculation"""
        m = self.cable_loads.load_coefficient
        if self.T_h_after_change is None:
            raise ValueError(
                "method change_state has to be run before calling this method"
            )
        return self.span_model_type.compute_p(
            self.T_h_after_change, m, self.linear_weight
        )

    def L_after_change(self) -> np.ndarray:
        """Compute the new value of the length of the cable after sag tension calculation"""
        p = self.p_after_change()
        if self.T_h_after_change is None:
            raise ValueError(
                "method change_state has to be run before calling this method"
            )
        return self.span_model_type.compute_L(
            self.span_length_after_loads,
            self.elevation_difference_after_loads,
            p,
        )
>>>>>>> 0da0b63a
<|MERGE_RESOLUTION|>--- conflicted
+++ resolved
@@ -17,14 +17,9 @@
 
 from mechaphlowers.config import options as cfg
 from mechaphlowers.core.models.cable.deformation import (
-<<<<<<< HEAD
-	DeformationRte,
-	IDeformation,
-	SigmaFunctionSingleMaterial,
-=======
     DeformationRte,
     IDeformation,
->>>>>>> 0da0b63a
+    SigmaFunctionSingleMaterial,
 )
 from mechaphlowers.core.models.cable.span import (
     CatenarySpan,
@@ -35,206 +30,6 @@
 
 
 class SagTensionSolver:
-<<<<<<< HEAD
-	"""This class reprensents the sag tension calculation.
-	It computes the horizontal tension of a cable after a change of parameters
-	"""
-
-	_ZETA = cfg.solver.sagtension_zeta  # type: ignore
-
-	def __init__(
-		self,
-		span_length: np.ndarray,
-		elevation_difference: np.ndarray,
-		sagging_parameter: np.ndarray,
-		cable_section_area: np.float64,
-		diameter: np.float64,
-		linear_weight: np.float64,
-		young_modulus: np.float64,
-		dilatation_coefficient: np.float64,
-		temperature_reference: np.float64,
-		polynomial_conductor: Poly,
-		polynomial_heart: Poly,
-		data_cable: DataCable,
-		unstressed_length: np.ndarray,
-		**kwargs,
-	) -> None:
-		self.span_length = span_length
-		self.elevation_difference = elevation_difference
-		self.sagging_parameter = sagging_parameter
-		self.cable_section_area = cable_section_area
-		self.diameter = diameter
-		self.linear_weight = linear_weight
-		self.young_modulus = young_modulus
-		self.dilatation_coefficient = dilatation_coefficient
-		self.temperature_reference = temperature_reference
-		self.polynomial_conductor = polynomial_conductor
-		self.polynomial_heart = polynomial_heart
-		# TODO: temporary measure
-		self.data_cable = data_cable
-		self.L_ref = unstressed_length
-		self.span_model: Type[Span] = CatenarySpan
-		self.deformation_model: Type[IDeformation] = DeformationRte
-		self.T_h_after_change: np.ndarray | None = None
-		self.cable_loads = CableLoads(
-			self.diameter,
-			self.linear_weight,
-			np.zeros(span_length.shape),
-			np.zeros(span_length.shape),
-		)
-		# lengths in the new cable plane after considering wind pressure
-		self.span_length_after_loads = span_length
-		self.elevation_difference_after_loads = elevation_difference
-
-	def update_loads(
-		self, ice_thickness: np.ndarray, wind_pressure: np.ndarray
-	) -> None:
-		"""Update CableLoads data with new ice_thickness and wind_pressure given in input.
-		Also update span_length_after_loads and elevation_difference_after_loads that may change because of the wind
-
-		Args:
-			ice_thickness (np.ndarray): new ice thickness
-			wind_pressure (np.ndarray): new wind pressure
-		"""
-		self.cable_loads.ice_thickness = ice_thickness
-		self.cable_loads.wind_pressure = wind_pressure
-		beta = self.cable_loads.load_angle
-		a = self.span_length
-		b = self.elevation_difference
-		self.span_length_after_loads = np.sqrt(a**2 + (b * np.sin(beta)) ** 2)
-		self.elevation_difference_after_loads = b * np.cos(beta)
-
-	def change_state(
-		self,
-		ice_thickness: np.ndarray,
-		wind_pressure: np.ndarray,
-		temp: np.ndarray,
-		solver: str = "newton",
-		**kwargs,
-	) -> None:
-		"""Method that solves the finds the new horizontal tension after a change of weather. Parameters are given in SI units.
-		The equation to solve is : $\\delta(T_h) = O$
-		Args:
-			ice_thickness (np.ndarray): new ice_thickness (in m)
-			wind_pressure (np.ndarray): new wind_pressure (in Pa)
-			temp (np.ndarray): new temperature
-			solver (str, optional): resolution method of the equation. Defaults to "newton", which is the only method implemented for now.
-		"""
-
-		solver_dict = {"newton": optimize.newton}
-		try:
-			solver_method = solver_dict[solver]
-		except KeyError:
-			raise ValueError(f"Incorrect solver name: {solver}")
-		self.update_loads(ice_thickness, wind_pressure)
-		m = self.cable_loads.load_coefficient
-		T_h0 = self.span_model.compute_T_h(
-			self.sagging_parameter, m, self.linear_weight
-		)
-
-		# TODO adapt code to use other solving methods
-
-		solver_result = solver_method(
-			self._delta,
-			T_h0,
-			fprime=self._delta_prime,
-			args=(m, temp, self.L_ref),
-			tol=1e-5,
-			full_output=True,
-		)
-		if not solver_result.converged.all():
-			raise ValueError("Solver did not converge")
-		self.T_h_after_change = solver_result.root
-
-	def _delta(self, T_h, m, temp, L_ref) -> np.ndarray:
-		"""Function to solve.
-		This function is the difference between two ways to compute epsilon.
-		Therefore, its value should be zero.
-		$\\delta = \\varepsilon_{L} - \\varepsilon_{T}$
-		"""
-		p = self.span_model.compute_p(T_h, m, self.linear_weight)
-		L = self.span_model.compute_L(
-			self.span_length_after_loads,
-			self.elevation_difference_after_loads,
-			p,
-		)
-
-		T_mean = self.span_model.compute_T_mean(
-			self.span_length_after_loads,
-			self.elevation_difference_after_loads,
-			p,
-			T_h,
-		)
-		# TODO: find a better way to do this
-		conductor_kwargs = {
-			"stress_strain_polynomial": self.data_cable.polynomial_conductor,
-			"young_modulus": self.data_cable.young_modulus_conductor,
-			"dilatation_coefficient": self.data_cable.dilatation_coefficient_conductor,
-			"T_labo": self.data_cable.temperature_reference,
-		}
-		heart_kwargs = {
-			"stress_strain_polynomial": self.data_cable.polynomial_heart,
-			"young_modulus": self.data_cable.young_modulus_heart,
-			"dilatation_coefficient": self.data_cable.dilatation_coefficient_heart,
-			"T_labo": self.data_cable.temperature_reference,
-		}
-		sigma_func_conductor = SigmaFunctionSingleMaterial(
-			**conductor_kwargs
-		)
-		sigma_func_heart = SigmaFunctionSingleMaterial(**heart_kwargs)
-		epsilon_total = self.deformation_model.compute_epsilon(
-			T_mean,
-			self.data_cable,
-			temp,
-			sigma_func_conductor,
-			sigma_func_heart
-		)
-
-		return (L / L_ref - 1) - epsilon_total
-
-	def _delta_prime(
-		self,
-		Th,
-		m,
-		temp,
-		L_ref,
-	) -> np.ndarray:
-		"""Approximation of the derivative of the function to solve
-		$$\\delta'(T_h) = \\frac{\\delta(T_h + \\zeta) - \\delta(T_h)}{\\zeta}$$
-		"""
-		kwargs = {
-			"m": m,
-			"temp": temp,
-			"L_ref": L_ref,
-		}
-		return (
-			self._delta(Th + self._ZETA, **kwargs) - self._delta(Th, **kwargs)
-		) / self._ZETA
-
-	def p_after_change(self) -> np.ndarray:
-		"""Compute the new value of the sagging parameter after sag tension calculation"""
-		m = self.cable_loads.load_coefficient
-		if self.T_h_after_change is None:
-			raise ValueError(
-				"method change_state has to be run before calling this method"
-			)
-		return self.span_model.compute_p(
-			self.T_h_after_change, m, self.linear_weight
-		)
-
-	def L_after_change(self) -> np.ndarray:
-		"""Compute the new value of the length of the cable after sag tension calculation"""
-		p = self.p_after_change()
-		if self.T_h_after_change is None:
-			raise ValueError(
-				"method change_state has to be run before calling this method"
-			)
-		return self.span_model.compute_L(
-			self.span_length_after_loads,
-			self.elevation_difference_after_loads,
-			p,
-		)
-=======
     """This class reprensents the sag tension calculation.
     It computes the horizontal tension of a cable after a change of parameters
     """
@@ -254,6 +49,8 @@
         dilatation_coefficient: np.float64,
         temperature_reference: np.float64,
         polynomial_conductor: Poly,
+        polynomial_heart: Poly,
+        data_cable: DataCable,
         **kwargs,
     ) -> None:
         self.span_length = span_length
@@ -267,6 +64,9 @@
         self.dilatation_coefficient = dilatation_coefficient
         self.temperature_reference = temperature_reference
         self.polynomial_conductor = polynomial_conductor
+        self.polynomial_heart = polynomial_heart
+        # TODO: temporary measure
+        self.data_cable = data_cable
         self.L_ref: np.ndarray
         self.span_model_type: Type[Span] = CatenarySpan
         self.deformation_model_type: Type[IDeformation] = DeformationRte
@@ -365,13 +165,7 @@
             raise ValueError("Solver did not converge")
         self.T_h_after_change = solver_result.root
 
-    def _delta(
-        self,
-        T_h: np.ndarray,
-        m: np.ndarray,
-        temp: np.ndarray,
-        L_ref: np.ndarray,
-    ) -> np.ndarray:
+    def _delta(self, T_h, m, temp, L_ref) -> np.ndarray:
         """Function to solve.
         This function is the difference between two ways to compute epsilon.
         Therefore, its value should be zero.
@@ -390,24 +184,38 @@
             p,
             T_h,
         )
-        epsilon_total = self.deformation_model_type.compute_epsilon_mecha(
+        # TODO: find a better way to do this
+        conductor_kwargs = {
+            "stress_strain_polynomial": self.data_cable.polynomial_conductor,
+            "young_modulus": self.data_cable.young_modulus_conductor,
+            "dilatation_coefficient": self.data_cable.dilatation_coefficient_conductor,
+            "T_labo": self.data_cable.temperature_reference,
+        }
+        heart_kwargs = {
+            "stress_strain_polynomial": self.data_cable.polynomial_heart,
+            "young_modulus": self.data_cable.young_modulus_heart,
+            "dilatation_coefficient": self.data_cable.dilatation_coefficient_heart,
+            "T_labo": self.data_cable.temperature_reference,
+        }
+        sigma_func_conductor = SigmaFunctionSingleMaterial(**conductor_kwargs)
+        sigma_func_heart = SigmaFunctionSingleMaterial(**heart_kwargs)
+        epsilon_total = self.deformation_model_type.compute_epsilon(
             T_mean,
-            self.young_modulus,
-            self.cable_section_area,
-            self.polynomial_conductor,
-        ) + self.deformation_model_type.compute_epsilon_therm(
-            temp, self.temperature_reference, self.dilatation_coefficient
+            self.data_cable,
+            temp,
+            sigma_func_conductor,
+            sigma_func_heart,
         )
 
         return (L / L_ref - 1) - epsilon_total
 
     def _delta_prime(
         self,
-        Th: np.ndarray,
-        m: np.ndarray,
-        temp: np.ndarray,
-        L_ref: np.ndarray,
-    ) -> np.ndarray:
+        Th,
+        m,
+        temp,
+        L_ref,
+    ):
         """Approximation of the derivative of the function to solve
         $$\\delta'(T_h) = \\frac{\\delta(T_h + \\zeta) - \\delta(T_h)}{\\zeta}$$
         """
@@ -420,7 +228,7 @@
             self._delta(Th + self._ZETA, **kwargs) - self._delta(Th, **kwargs)
         ) / self._ZETA
 
-    def p_after_change(self) -> np.ndarray:
+    def p_after_change(self):
         """Compute the new value of the sagging parameter after sag tension calculation"""
         m = self.cable_loads.load_coefficient
         if self.T_h_after_change is None:
@@ -431,7 +239,7 @@
             self.T_h_after_change, m, self.linear_weight
         )
 
-    def L_after_change(self) -> np.ndarray:
+    def L_after_change(self):
         """Compute the new value of the length of the cable after sag tension calculation"""
         p = self.p_after_change()
         if self.T_h_after_change is None:
@@ -442,5 +250,4 @@
             self.span_length_after_loads,
             self.elevation_difference_after_loads,
             p,
-        )
->>>>>>> 0da0b63a
+        )