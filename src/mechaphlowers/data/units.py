# Copyright (c) 2025, RTE (http://www.rte-france.com)
# This Source Code Form is subject to the terms of the Mozilla Public
# License, v. 2.0. If a copy of the MPL was not distributed with this
# file, You can obtain one at http://mozilla.org/MPL/2.0/.
# SPDX-License-Identifier: MPL-2.0


<<<<<<< HEAD
from pint import Quantity, UnitRegistry
=======
from typing import List

import numpy as np
import pint
>>>>>>> 20073191

unit = UnitRegistry()

<<<<<<< HEAD
Q_ = unit.Quantity

__all__ = ["unit", "Q_", "Quantity"]
=======
c = pint.Context("mecha")
c.add_transformation(
    "kg",
    "N",
    lambda unit, x: x * unit.Quantity(9.81, "m/s^2"),  # type: ignore
)
c.add_transformation(
    "N",
    "kg",
    lambda unit, x: x / unit.Quantity(9.81, "m/s^2"),  # type: ignore
)
unit.add_context(c)
unit.enable_contexts("mecha")

Q_ = unit.Quantity


def convert_weight_to_mass(weight: np.ndarray | List) -> np.ndarray:
    """Convert weight in N to mass in kg

    Args:
        mass (np.ndarray): weight value in N to convert

    Returns:
        np.ndarray: mass value in kg
    """
    return Q_(np.array(weight), "N").to("kg").magnitude
>>>>>>> 20073191
<|MERGE_RESOLUTION|>--- conflicted
+++ resolved
@@ -5,22 +5,14 @@
 # SPDX-License-Identifier: MPL-2.0
 
 
-<<<<<<< HEAD
-from pint import Quantity, UnitRegistry
-=======
 from typing import List
 
 import numpy as np
 import pint
->>>>>>> 20073191
+from pint import Quantity, UnitRegistry
 
 unit = UnitRegistry()
 
-<<<<<<< HEAD
-Q_ = unit.Quantity
-
-__all__ = ["unit", "Q_", "Quantity"]
-=======
 c = pint.Context("mecha")
 c.add_transformation(
     "kg",
@@ -37,6 +29,8 @@
 
 Q_ = unit.Quantity
 
+__all__ = ["unit", "Q_", "Quantity"]
+
 
 def convert_weight_to_mass(weight: np.ndarray | List) -> np.ndarray:
     """Convert weight in N to mass in kg
@@ -47,5 +41,4 @@
     Returns:
         np.ndarray: mass value in kg
     """
-    return Q_(np.array(weight), "N").to("kg").magnitude
->>>>>>> 20073191
+    return Q_(np.array(weight), "N").to("kg").magnitude