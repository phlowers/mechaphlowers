--- conflicted
+++ resolved
@@ -21,11 +21,7 @@
 class SolverConfig:
     """Solvers configuration class."""
 
-<<<<<<< HEAD
-    sagtension_zeta: float = 10.
-=======
     sagtension_zeta: float = 10.0
->>>>>>> b4e9d96e
     deformation_imag_thresh: float = 1e-5
 
 
