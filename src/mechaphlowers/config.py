# Copyright (c) 2025, RTE (http://www.rte-france.com)
# This Source Code Form is subject to the terms of the Mozilla Public
# License, v. 2.0. If a copy of the MPL was not distributed with this
# file, You can obtain one at http://mozilla.org/MPL/2.0/.
# SPDX-License-Identifier: MPL-2.0

"""Module for mechaphlowers configuration settings"""

from dataclasses import dataclass, field
from typing import Type

import numpy as np


@dataclass
class OutputUnitsConfig:
    """Units configuration class."""

    force: str = "daN"
    length: str = "m"
    mass: str = "kg"
    time: str = "s"
    temperature: str = "degC"


@dataclass
class PrecisionConfig:
    """Precision configuration class."""

    dtype_float: Type[np.floating] = np.float64
    dtype_int: Type[np.integer] = np.int64


@dataclass
class GraphicsConfig:
    """Graphics configuration class."""

    resolution: int = 7
    marker_size: float = 3.0


@dataclass
class SolverConfig:
    """Solvers configuration class."""

    sagtension_zeta: float = 10.0
    deformation_imag_thresh: float = 1e-5
    balance_solver_change_state_params: dict = field(
        default_factory=lambda: {
            "perturb": 0.0001,
            "stop_condition": 1e-2,
            "relax_ratio": 0.8,
            "relax_power": 3,
            "max_iter": 100,
        }
    )
    balance_solver_adjustment_params: dict = field(
        default_factory=lambda: {
            "perturb": 0.0001,
            "stop_condition": 1e-2,
            "relax_ratio": 0.9,
            "relax_power": 1,
            "max_iter": 100,
        }
    )
    balance_solver_load_params: dict = field(
        default_factory=lambda: {
            "perturb": 0.001,
            "stop_condition": 1.0,
            "relax_ratio": 0.5,
            "relax_power": 3,
            "max_iter": 100,
        }
    )


@dataclass
class ComputeConfig:
    """ComputeConfig configuration class."""

    span_model: str = "CatenarySpan"
    deformation_model: str = "DeformationRte"


@dataclass
<<<<<<< HEAD
class GroundConfig:
    """Configuration class about ground."""

    default_support_length: float = 30.0
=======
class InputUnitsConfig:
    cable_array: dict[str, str] = field(
        default_factory=lambda: {
            "section": "mm^2",
            "diameter": "mm",
            "young_modulus": "MPa",
            "linear_mass": "kg/m",
            "dilatation_coefficient": "1/K",
            "temperature_reference": "°C",
            "a0": "MPa",
            "a1": "MPa",
            "a2": "MPa",
            "a3": "MPa",
            "a4": "MPa",
            "b0": "MPa",
            "b1": "MPa",
            "b2": "MPa",
            "b3": "MPa",
            "b4": "MPa",
            "diameter_heart": "mm",
            "section_conductor": "mm^2",
            "section_heart": "mm^2",
            "electric_resistance_20": "ohm.m**-1",
            "linear_resistance_temperature_coef": "K**-1",
            "radial_thermal_conductivity": "W.m**-1.K**-1",
        }
    )
    section_array: dict[str, str] = field(
        default_factory=lambda: {
            "conductor_attachment_altitude": "m",
            "crossarm_length": "m",
            "line_angle": "grad",
            "insulator_length": "m",
            "span_length": "m",
            "insulator_mass": "kg",
        }
    )
>>>>>>> 8266c374


@dataclass
class Config:
    """Configuration class for mechaphlowers settings.

    This class is not intended to be used directly. Other classes
    are using the options instance to provide configuration settings. Default values are set in the class.
    `options` is available in the module mechaphlowers.config.

    Attributes:
            graphics_resolution (int): Resolution of the graphics.
            graphics_marker_size (float): Size of the markers in the graphics.
    """

    def __init__(self):
        self._graphics = GraphicsConfig()
        self._solver = SolverConfig()
        self._compute_config = ComputeConfig()
        self._precision = PrecisionConfig()
        self._output_units = OutputUnitsConfig()
<<<<<<< HEAD
        self._ground = GroundConfig()

    @property
    def ground(self) -> GroundConfig:
        """Ground configuration property."""
        return self._ground
=======
        self._input_units = InputUnitsConfig()
>>>>>>> 8266c374

    @property
    def output_units(self) -> OutputUnitsConfig:
        """Output units configuration property."""
        return self._output_units

    @property
    def input_units(self) -> InputUnitsConfig:
        """Input units configuration property."""
        return self._input_units

    @property
    def graphics(self) -> GraphicsConfig:
        """Graphics configuration property."""
        return self._graphics

    @property
    def solver(self) -> SolverConfig:
        """Solver configuration property."""
        return self._solver

    @property
    def compute(self) -> ComputeConfig:
        """Dataframe configuration property."""
        return self._compute_config

    @property
    def precision(self) -> PrecisionConfig:
        """Precision configuration property."""
        return self._precision

    class OptionError(Exception):
        """Exception raised when an option is not available."""

        def __init__(self, message: str):
            super().__init__(message)


# Declare below a ready to use options object
options = Config()<|MERGE_RESOLUTION|>--- conflicted
+++ resolved
@@ -83,12 +83,13 @@
 
 
 @dataclass
-<<<<<<< HEAD
 class GroundConfig:
     """Configuration class about ground."""
 
     default_support_length: float = 30.0
-=======
+
+
+@dataclass
 class InputUnitsConfig:
     cable_array: dict[str, str] = field(
         default_factory=lambda: {
@@ -126,7 +127,6 @@
             "insulator_mass": "kg",
         }
     )
->>>>>>> 8266c374
 
 
 @dataclass
@@ -148,16 +148,13 @@
         self._compute_config = ComputeConfig()
         self._precision = PrecisionConfig()
         self._output_units = OutputUnitsConfig()
-<<<<<<< HEAD
         self._ground = GroundConfig()
+        self._input_units = InputUnitsConfig()
 
     @property
     def ground(self) -> GroundConfig:
         """Ground configuration property."""
         return self._ground
-=======
-        self._input_units = InputUnitsConfig()
->>>>>>> 8266c374
 
     @property
     def output_units(self) -> OutputUnitsConfig:
