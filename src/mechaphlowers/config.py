# Copyright (c) 2025, RTE (http://www.rte-france.com)
# This Source Code Form is subject to the terms of the Mozilla Public
# License, v. 2.0. If a copy of the MPL was not distributed with this
# file, You can obtain one at http://mozilla.org/MPL/2.0/.
# SPDX-License-Identifier: MPL-2.0

"""Module for mechaphlowers configuration settings"""

from dataclasses import dataclass, field
from typing import Type

import numpy as np


@dataclass
class OutputUnitsConfig:
    """Units configuration class."""

    force: str = "daN"
    length: str = "m"
    mass: str = "kg"
    time: str = "s"
    temperature: str = "degC"


@dataclass
class PrecisionConfig:
    """Precision configuration class."""

    dtype_float: Type[np.floating] = np.float64
    dtype_int: Type[np.integer] = np.int64


@dataclass
class GraphicsConfig:
    """Graphics configuration class."""

    resolution: int = 7
    marker_size: float = 3.0


@dataclass
class SolverConfig:
    """Solvers configuration class."""

    sagtension_zeta: float = 10.0
    deformation_imag_thresh: float = 1e-5
    balance_solver_change_state_params: dict = field(
        default_factory=lambda: {
            "perturb": 0.0001,
            "stop_condition": 1e-2,
            "relax_ratio": 0.8,
            "relax_power": 3,
            "max_iter": 100,
        }
    )
    balance_solver_adjustment_params: dict = field(
        default_factory=lambda: {
            "perturb": 0.0001,
            "stop_condition": 1e-2,
            "relax_ratio": 0.9,
            "relax_power": 1,
            "max_iter": 100,
        }
    )
    balance_solver_load_params: dict = field(
        default_factory=lambda: {
            "perturb": 0.001,
            "stop_condition": 1.0,
            "relax_ratio": 0.5,
            "relax_power": 3,
            "max_iter": 100,
        }
    )


@dataclass
class ComputeConfig:
    """ComputeConfig configuration class."""

    span_model: str = "CatenarySpan"
    deformation_model: str = "DeformationRte"


@dataclass
<<<<<<< HEAD
class LogConfig:
    """Logging configuration class."""

    perfs: bool = True
=======
class InputUnitsConfig:
    cable_array: dict[str, str] = field(
        default_factory=lambda: {
            "section": "mm^2",
            "diameter": "mm",
            "young_modulus": "MPa",
            "linear_mass": "kg/m",
            "dilatation_coefficient": "1/K",
            "temperature_reference": "°C",
            "a0": "MPa",
            "a1": "MPa",
            "a2": "MPa",
            "a3": "MPa",
            "a4": "MPa",
            "b0": "MPa",
            "b1": "MPa",
            "b2": "MPa",
            "b3": "MPa",
            "b4": "MPa",
            "diameter_heart": "mm",
            "section_conductor": "mm^2",
            "section_heart": "mm^2",
            "electric_resistance_20": "ohm.m**-1",
            "linear_resistance_temperature_coef": "K**-1",
            "radial_thermal_conductivity": "W.m**-1.K**-1",
        }
    )
    section_array: dict[str, str] = field(
        default_factory=lambda: {
            "conductor_attachment_altitude": "m",
            "crossarm_length": "m",
            "line_angle": "grad",
            "insulator_length": "m",
            "span_length": "m",
            "insulator_mass": "kg",
        }
    )
>>>>>>> 8266c374


@dataclass
class Config:
    """Configuration class for mechaphlowers settings.

    This class is not intended to be used directly. Other classes
    are using the options instance to provide configuration settings. Default values are set in the class.
    `options` is available in the module mechaphlowers.config.

    Attributes:
            graphics_resolution (int): Resolution of the graphics.
            graphics_marker_size (float): Size of the markers in the graphics.
    """

    def __init__(self):
        self._graphics = GraphicsConfig()
        self._solver = SolverConfig()
        self._compute_config = ComputeConfig()
        self._precision = PrecisionConfig()
        self._output_units = OutputUnitsConfig()
<<<<<<< HEAD
        self._log = LogConfig()
=======
        self._input_units = InputUnitsConfig()
>>>>>>> 8266c374

    @property
    def output_units(self) -> OutputUnitsConfig:
        """Output units configuration property."""
        return self._output_units

    @property
    def input_units(self) -> InputUnitsConfig:
        """Input units configuration property."""
        return self._input_units

    @property
    def graphics(self) -> GraphicsConfig:
        """Graphics configuration property."""
        return self._graphics

    @property
    def solver(self) -> SolverConfig:
        """Solver configuration property."""
        return self._solver

    @property
    def compute(self) -> ComputeConfig:
        """Dataframe configuration property."""
        return self._compute_config

    @property
    def precision(self) -> PrecisionConfig:
        """Precision configuration property."""
        return self._precision

    @property
    def log(self) -> LogConfig:
        """Logging configuration property."""
        return self._log

    class OptionError(Exception):
        """Exception raised when an option is not available."""

        def __init__(self, message: str):
            super().__init__(message)


# Declare below a ready to use options object
options = Config()<|MERGE_RESOLUTION|>--- conflicted
+++ resolved
@@ -83,12 +83,13 @@
 
 
 @dataclass
-<<<<<<< HEAD
 class LogConfig:
     """Logging configuration class."""
 
     perfs: bool = True
-=======
+
+
+@dataclass
 class InputUnitsConfig:
     cable_array: dict[str, str] = field(
         default_factory=lambda: {
@@ -126,7 +127,6 @@
             "insulator_mass": "kg",
         }
     )
->>>>>>> 8266c374
 
 
 @dataclass
@@ -148,11 +148,8 @@
         self._compute_config = ComputeConfig()
         self._precision = PrecisionConfig()
         self._output_units = OutputUnitsConfig()
-<<<<<<< HEAD
         self._log = LogConfig()
-=======
         self._input_units = InputUnitsConfig()
->>>>>>> 8266c374
 
     @property
     def output_units(self) -> OutputUnitsConfig:
