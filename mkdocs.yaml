site_name: mechaphlowers
site_url: http://mechaphlowers.readthedocs.com
repo_url: https://github.com/phlowers/mechaphlowers
copyright: Copyright &copy; 2024 RTE France. Unless otherwise indicated, content is licensed under CC-BY-4.0.

theme:
  name: "material"
  logo: _static/logos/phlowers_64x64.ico
  favicon: _static/logos/phlowers_32x32.ico
  features:
    - toc.integrate
    - navigation.footer
    - navigation.tabs
    - navigation.tabs.sticky
    - search.highlight
    - search.suggest
    - toc.follow
  language: en
  icon:
    repo: fontawesome/brands/github
  highlightjs: true
  hljs_languages:
    - yaml
    - python
    - bash
  palette:
    # Palette toggle for light mode
    - scheme: default
      toggle:
        icon: material/brightness-7
        name: Switch to dark mode
    # Palette toggle for dark mode
    - scheme: slate
      toggle:
        icon: material/brightness-4
        name: Switch to light mode

nav:
  - Home: index.md
  - Getting Started: home/home.md
  - User Guide:
      - Introduction: user_guide/ug_general_concepts.md
      - Input data: user_guide/ug_input.md
      - Coordinates system: user_guide/ug_coordinates_system.md
<<<<<<< HEAD
      - Cable modeling : user_guide/ug_cable_model.md
      - Sag-tension calculation : user_guide/ug_sag_tension_calc.md
      - Deformation : user_guide/ug_deformation.md
      - Wind speed conversion : user_guide/ug_wind_speed_conversion.md
      - Data catalog : user_guide/ug_catalog.md
      - Configuration : user_guide/ug_configuration.md
  - Developer guide:
    - API Reference:
      - API : docstring/api/frames.md
      - Entities : 
          - Arrays : docstring/entities/arrays.md
          - Schemas : docstring/entities/schemas.md
          - Data container : docstring/entities/data_container.md
      - Core :
          - Geometry : 
            - References : docstring/core/geometry/references.md
            - Rotation : docstring/core/geometry/rotation.md
            - Coordinate systems : docstring/core/geometry/points.md
            - Line angles : docstring/core/geometry/line_angles.md
          - Models : 
            - Cable :
              - Span : docstring/core/models/cable/span.md
              - Deformation : docstring/core/models/cable/deformation.md
            - External loads : docstring/core/models/external_loads.md
          - Solver :
            - Cable state : docstring/core/solver/cable_state.md
      - Data :
          - Catalog: docstring/data/catalog/catalog.md
          - Geography : docstring/data/geography/helpers.md
      - Configuration : docstring/config.md
    - Logging : developer_guide/logging.md
    - Guidelines : developer_guide/guidelines.md
    - Documentation : developer_guide/documentation.md


=======
      - Cable modeling: user_guide/ug_cable_model.md
      - Sag-tension calculation: user_guide/ug_sag_tension_calc.md
      - Deformation: user_guide/ug_deformation.md
      - Wind speed conversion: user_guide/ug_wind_speed_conversion.md
      - Configuration: user_guide/ug_configuration.md
      - Plotting: user_guide/ug_maps.md
  - Developer guide:
      - API Reference:
          - API: docstring/api/frames.md
          - Entities:
              - Arrays: docstring/entities/arrays.md
              - Schemas: docstring/entities/schemas.md
              - Data container: docstring/entities/data_container.md
          - Core:
              - Geometry:
                  - References: docstring/core/geometry/references.md
                  - Rotation: docstring/core/geometry/rotation.md
                  - Coordinate systems: docstring/core/geometry/points.md
                  - Line angles: docstring/core/geometry/line_angles.md
              - Models:
                  - Cable:
                      - Span: docstring/core/models/cable/span.md
                      - Deformation: docstring/core/models/cable/deformation.md
                  - External loads: docstring/core/models/external_loads.md
              - Solver:
                  - Cable state: docstring/core/solver/cable_state.md
          - Data:
              - Catalog: docstring/data/catalog.md
              - Geography: docstring/data/geography/helpers.md
          - Configuration: docstring/config.md
          - Plotting:
              - Geography:
                  - Create elevation profile: docstring/plotting/geography/plot_elevation_profile.md
                  - Create line map: docstring/plotting/geography/plot_line_map.md
      - Logging: developer_guide/logging.md
      - Guidelines: developer_guide/guidelines.md
      - Documentation: developer_guide/documentation.md
>>>>>>> b3ece592

plugins:
  - search
  - offline
  - mkdocs-jupyter:
      ignore_h1_titles: True
      execute: False
  - mkdocstrings:
      handlers:
        # See: https://mkdocstrings.github.io/python/usage/
        python:
          paths: [src]
          import:
            - url: https://docs.python.org/3/objects.inv
              domains: [py, std]
          options:
            docstring_options:
              ignore_init_summary: true
            # docstring_section_style: list
            filters: ["!^_"]
            heading_level: 1
            inherited_members: true
            merge_init_into_class: true
            parameter_headings: true
            separate_signature: true
            show_root_heading: true
            show_root_full_path: false
            show_signature_annotations: true
            # show_source: false
            show_symbol_type_heading: true
            show_symbol_type_toc: true
            signature_crossrefs: true
            # summary: true

markdown_extensions:
  - admonition # https://squidfunk.github.io/mkdocs-material/reference/admonitions/#collapsible-blocks
  # - tables
  - pymdownx.extra
  - pymdownx.highlight:
      pygments_lang_class: true
      linenums: true
  - pymdownx.superfences
  - pymdownx.snippets:
      check_paths: true
  - pymdownx.emoji:
      emoji_index: !!python/name:material.extensions.emoji.twemoji
      emoji_generator: !!python/name:material.extensions.emoji.to_svg
  - pymdownx.arithmatex:
      generic: true

extra_javascript:
  - javascripts/mathjax.js
  - https://unpkg.com/mathjax@3/es5/tex-mml-chtml.js

extra:
  social:
    - icon: fontawesome/brands/github
      link: https://github.com/phlowers
      name: phlowers on Github
    - icon: fontawesome/brands/x-twitter
      link: https://x.com/rte_france
      name: RTE France on Twitter
    - icon: fontawesome/brands/youtube
      link: https://www.youtube.com/user/myRTEtube
      name: RTE France on Youtube
    - icon: fontawesome/brands/linkedin
      link: https://www.linkedin.com/company/rte_245681
      name: RTE France on LinkedIn
    - icon: fontawesome/brands/instagram
      link: https://www.instagram.com/rte_france
      name: RTE France on Instagram
#   version:
#     provider: mike<|MERGE_RESOLUTION|>--- conflicted
+++ resolved
@@ -42,47 +42,11 @@
       - Introduction: user_guide/ug_general_concepts.md
       - Input data: user_guide/ug_input.md
       - Coordinates system: user_guide/ug_coordinates_system.md
-<<<<<<< HEAD
-      - Cable modeling : user_guide/ug_cable_model.md
-      - Sag-tension calculation : user_guide/ug_sag_tension_calc.md
-      - Deformation : user_guide/ug_deformation.md
-      - Wind speed conversion : user_guide/ug_wind_speed_conversion.md
-      - Data catalog : user_guide/ug_catalog.md
-      - Configuration : user_guide/ug_configuration.md
-  - Developer guide:
-    - API Reference:
-      - API : docstring/api/frames.md
-      - Entities : 
-          - Arrays : docstring/entities/arrays.md
-          - Schemas : docstring/entities/schemas.md
-          - Data container : docstring/entities/data_container.md
-      - Core :
-          - Geometry : 
-            - References : docstring/core/geometry/references.md
-            - Rotation : docstring/core/geometry/rotation.md
-            - Coordinate systems : docstring/core/geometry/points.md
-            - Line angles : docstring/core/geometry/line_angles.md
-          - Models : 
-            - Cable :
-              - Span : docstring/core/models/cable/span.md
-              - Deformation : docstring/core/models/cable/deformation.md
-            - External loads : docstring/core/models/external_loads.md
-          - Solver :
-            - Cable state : docstring/core/solver/cable_state.md
-      - Data :
-          - Catalog: docstring/data/catalog/catalog.md
-          - Geography : docstring/data/geography/helpers.md
-      - Configuration : docstring/config.md
-    - Logging : developer_guide/logging.md
-    - Guidelines : developer_guide/guidelines.md
-    - Documentation : developer_guide/documentation.md
-
-
-=======
       - Cable modeling: user_guide/ug_cable_model.md
       - Sag-tension calculation: user_guide/ug_sag_tension_calc.md
       - Deformation: user_guide/ug_deformation.md
       - Wind speed conversion: user_guide/ug_wind_speed_conversion.md
+      - Data catalog : user_guide/ug_catalog.md
       - Configuration: user_guide/ug_configuration.md
       - Plotting: user_guide/ug_maps.md
   - Developer guide:
@@ -106,7 +70,7 @@
               - Solver:
                   - Cable state: docstring/core/solver/cable_state.md
           - Data:
-              - Catalog: docstring/data/catalog.md
+              - Catalog: docstring/data/catalog/catalog.md
               - Geography: docstring/data/geography/helpers.md
           - Configuration: docstring/config.md
           - Plotting:
@@ -116,7 +80,6 @@
       - Logging: developer_guide/logging.md
       - Guidelines: developer_guide/guidelines.md
       - Documentation: developer_guide/documentation.md
->>>>>>> b3ece592
 
 plugins:
   - search
