--- conflicted
+++ resolved
@@ -56,11 +56,8 @@
               - Span : docstring/core/models/cable/span.md
               - Physics : docstring/core/models/cable/physics.md
               - Deformation : docstring/core/models/cable/deformation.md
-<<<<<<< HEAD
-=======
       - Data :
           - Catalog: docstring/data/catalog.md
->>>>>>> 344aeaef
     - Guidelines : developer_guide/guidelines.md
     - Documentation : developer_guide/documentation.md
 
